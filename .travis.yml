language: c
sudo: false
services:
  - postgresql
env:
  - TRAVIS_PYTHON_VERSION=2.7
  - TRAVIS_PYTHON_VERSION=3.4
  - TRAVIS_PYTHON_VERSION=3.5  
  - TRAVIS_PYTHON_VERSION=3.6
  
os:
  - linux
  #- osx

# Setup anaconda
before_install:
  - export HIC_TEST_DATA_DIR="`pwd`/hicexplorer/test/test_data/"
  - echo $HIC_TEST_DATA_DIR
  - if [[ "$TRAVIS_OS_NAME" == "linux" && "$TRAVIS_PYTHON_VERSION" == "2.7" ]]; then pip install virtualenv --user ; fi
  - if [[ "$TRAVIS_OS_NAME" == "linux" && "$TRAVIS_PYTHON_VERSION" == "2.7" ]]; then virtualenv planemo_test_env; source planemo_test_env/bin/activate; pip install six; pip install planemo ; deactivate ; fi
  - if [[ "$TRAVIS_OS_NAME" == "linux" && "$TRAVIS_PYTHON_VERSION" == "2.7" ]]; then curl https://repo.continuum.io/miniconda/Miniconda-latest-Linux-x86_64.sh -o miniconda.sh ; fi
  - if [[ "$TRAVIS_OS_NAME" == "linux" && "$TRAVIS_PYTHON_VERSION" == "3.4" ]]; then curl https://repo.continuum.io/miniconda/Miniconda3-latest-Linux-x86_64.sh -o miniconda.sh ; fi
  - if [[ "$TRAVIS_OS_NAME" == "linux" && "$TRAVIS_PYTHON_VERSION" == "3.5" ]]; then curl https://repo.continuum.io/miniconda/Miniconda3-latest-Linux-x86_64.sh -o miniconda.sh ; fi
  - if [[ "$TRAVIS_OS_NAME" == "linux" && "$TRAVIS_PYTHON_VERSION" == "3.6" ]]; then curl https://repo.continuum.io/miniconda/Miniconda3-latest-Linux-x86_64.sh -o miniconda.sh ; fi
  - if [[ "$TRAVIS_OS_NAME" == "osx" && "$TRAVIS_PYTHON_VERSION" == "2.7" ]]; then curl https://repo.continuum.io/miniconda/Miniconda-latest-MacOSX-x86_64.sh -o miniconda.sh ; fi
  - if [[ "$TRAVIS_OS_NAME" == "osx" && "$TRAVIS_PYTHON_VERSION" == "3.4" ]]; then curl https://repo.continuum.io/miniconda/Miniconda3-latest-MacOSX-x86_64.sh -o miniconda.sh ; fi
  - if [[ "$TRAVIS_OS_NAME" == "osx" && "$TRAVIS_PYTHON_VERSION" == "3.5" ]]; then curl https://repo.continuum.io/miniconda/Miniconda3-latest-MacOSX-x86_64.sh -o miniconda.sh ; fi  
  - if [[ "$TRAVIS_OS_NAME" == "osx" && "$TRAVIS_PYTHON_VERSION" == "3.6" ]]; then curl https://repo.continuum.io/miniconda/Miniconda3-latest-MacOSX-x86_64.sh -o miniconda.sh ; fi
  - bash miniconda.sh -b -p $HOME/miniconda
  - export PATH="$HOME/miniconda/bin:$PATH"
  - hash -r
  - conda config --set always_yes yes --set changeps1 no
  - conda update -q conda

  # Useful for debugging any issues with conda
  - conda info -a

# Install packages
install:
<<<<<<< HEAD
  - conda install --yes python=$TRAVIS_PYTHON_VERSION numpy scipy matplotlib=2.0.0 nose flake8 biopython pandas=0.19.2 future six
  - conda install --yes -c bioconda pysam intervaltree pytables pybigwig
  # - pip install pyBigWig
=======
  - conda install --yes python=$TRAVIS_PYTHON_VERSION numpy scipy matplotlib=2.0.0 nose flake8 pytables biopython pandas
  - conda install --yes -c bioconda pysam intervaltree
  - pip install pyBigWig
>>>>>>> 4bc3b076
  - python setup.py install

# command to run tests
script:
  - flake8 . --exclude=.venv,.build,planemo_test_env,build --ignore=E501,F403,E402,F999,F405,E712
  - export owd=`pwd`
  - cd ~/ && nosetests --with-doctest -sv hicexplorer
  - cd ${owd}
  - echo ${owd}
  #- if [[ "$TRAVIS_OS_NAME" == "linux" && "$TRAVIS_PYTHON_VERSION" == "2.7" ]]; then /home/travis/build/maxplanck-ie/HiCExplorer/foo/bin/planemo lint galaxy/wrapper/ ; fi
  - if [[ "$TRAVIS_OS_NAME" == "linux" && "$TRAVIS_PYTHON_VERSION" == "2.7" ]]; then bash .planemo.sh ; fi
  # - if [[ "$TRAVIS_OS_NAME" == "linux" && "$TRAVIS_PYTHON_VERSION" == "2.7" ]]; then bash /home/travis/build/maxplanck-ie/HiCExplorer/.planemo.sh ; fi<|MERGE_RESOLUTION|>--- conflicted
+++ resolved
@@ -37,15 +37,8 @@
 
 # Install packages
 install:
-<<<<<<< HEAD
   - conda install --yes python=$TRAVIS_PYTHON_VERSION numpy scipy matplotlib=2.0.0 nose flake8 biopython pandas=0.19.2 future six
   - conda install --yes -c bioconda pysam intervaltree pytables pybigwig
-  # - pip install pyBigWig
-=======
-  - conda install --yes python=$TRAVIS_PYTHON_VERSION numpy scipy matplotlib=2.0.0 nose flake8 pytables biopython pandas
-  - conda install --yes -c bioconda pysam intervaltree
-  - pip install pyBigWig
->>>>>>> 4bc3b076
   - python setup.py install
 
 # command to run tests
