--- conflicted
+++ resolved
@@ -1,4 +1,4 @@
-language: python
+Slanguage: python
 sudo: false
 
 cache:
@@ -38,34 +38,14 @@
   - export GALAXY_REPO=https://github.com/galaxyproject/galaxy
   - export HIC_TEST_DATA_DIR="`pwd`/hicexplorer/test/test_data/"
   - echo $HIC_TEST_DATA_DIR
-<<<<<<< HEAD
-  - if [[ "$TRAVIS_OS_NAME" == "linux" && "$TRAVIS_PYTHON_VERSION" == "2.7" ]]; then pip install virtualenv --user ; fi
-  - if [[ "$TRAVIS_OS_NAME" == "linux" && "$TRAVIS_PYTHON_VERSION" == "2.7" ]]; then virtualenv planemo_test_env; source planemo_test_env/bin/activate; pip install six; pip install planemo ; deactivate ; fi
-  - if [[ "$TRAVIS_OS_NAME" == "linux" && "$TRAVIS_PYTHON_VERSION" == "2.7" ]]; then curl https://repo.continuum.io/miniconda/Miniconda-latest-Linux-x86_64.sh -o miniconda.sh ; fi
-  #- if [[ "$TRAVIS_OS_NAME" == "linux" && "$TRAVIS_PYTHON_VERSION" == "3.5" ]]; then curl https://repo.continuum.io/miniconda/Miniconda3-latest-Linux-x86_64.sh -o miniconda.sh ; fi
-  - if [[ "$TRAVIS_OS_NAME" == "osx" && "$TRAVIS_PYTHON_VERSION" == "2.7" ]]; then curl https://repo.continuum.io/miniconda/Miniconda-latest-MacOSX-x86_64.sh -o miniconda.sh ; fi
-  #- if [[ "$TRAVIS_OS_NAME" == "osx" && "$TRAVIS_PYTHON_VERSION" == "3.5" ]]; then curl https://repo.continuum.io/miniconda/Miniconda3-latest-MacOSX-x86_64.sh -o miniconda.sh ; fi
-  - bash miniconda.sh -b -p $HOME/miniconda
-  - export PATH="$HOME/miniconda/bin:$PATH"
-=======
 
   - export PATH=$CONDA_PATH:$PATH
->>>>>>> d673736b
   - hash -r
   - conda config --set always_yes yes --set changeps1 no
   - conda update -q conda
   - conda install conda-build
   - conda info -a
 
-<<<<<<< HEAD
-# Install packages
-install:
-  - conda install --yes python=$TRAVIS_PYTHON_VERSION numpy scipy matplotlib=2.0.0 nose flake8 pytables biopython pandas
-  - conda install --yes -c bioconda pysam intervaltree
-  - pip install pyBigWig
-  - python setup.py install
-=======
->>>>>>> d673736b
 
   # Replace dep1 dep2 ... with your dependencies
   - conda build ./scripts  -c conda-forge -c bioconda
@@ -79,16 +59,6 @@
   - hicBuildMatrix --version
 
 script:
-<<<<<<< HEAD
-  - flake8 . --exclude=.venv,.build,planemo_test_env,build --ignore=E501,F403,E402,F999,F405,E712
-  - export owd=`pwd`
-  - cd ~/ && nosetests --with-doctest -sv hicexplorer
-  - cd ${owd}
-  - echo ${owd}
-  #- if [[ "$TRAVIS_OS_NAME" == "linux" && "$TRAVIS_PYTHON_VERSION" == "2.7" ]]; then /home/travis/build/maxplanck-ie/HiCExplorer/foo/bin/planemo lint galaxy/wrapper/ ; fi
-  - if [[ "$TRAVIS_OS_NAME" == "linux" && "$TRAVIS_PYTHON_VERSION" == "2.7" ]]; then bash .planemo.sh ; fi
-  # - if [[ "$TRAVIS_OS_NAME" == "linux" && "$TRAVIS_PYTHON_VERSION" == "2.7" ]]; then bash /home/travis/build/maxplanck-ie/HiCExplorer/.planemo.sh ; fi
-=======
   - flake8 . --exclude=.venv,.build,build --ignore=E501,F403,E402,F999,F405
   - nosetests --with-doctest
   - source deactivate
@@ -97,4 +67,3 @@
   - planemo lint ./galaxy/wrapper/
   - planemo test --conda_dependency_resolution --no_conda_auto_init --conda_use_local --conda_ensure_channels conda-forge  --galaxy_branch "$GALAXY_RELEASE" --galaxy_source "$GALAXY_REPO" ./galaxy/wrapper/
 
->>>>>>> d673736b
