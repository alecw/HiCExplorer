from __future__ import division
import sys
import argparse
import numpy as np
from past.builtins import zip
from builtins import range


from hicexplorer import HiCMatrix as hm
from hicexplorer.reduceMatrix import reduce_matrix
from hicexplorer._version import __version__

debug = 0


def parse_arguments(args=None):

    parser = argparse.ArgumentParser(
        formatter_class=argparse.ArgumentDefaultsHelpFormatter,
        description='Merges bins from a Hi-C matrix. For example, '
        'using a matrix containing 5bk bins, a matrix '
        'of 50 kb bins can be derived. ')

    # define the arguments
    parser.add_argument('--matrix', '-m',
                        help='Matrix to reduce.',
                        metavar='.h5 fileformat',
                        required=True)

    parser.add_argument('--numBins', '-nb',
                        help='Number of bins to merge.',
                        metavar='int',
                        type=int,
                        required=True)

    parser.add_argument('--runningWindow',
                        help='set to merge for using a running '
                        'window of length --numBins',
                        action='store_true')

    parser.add_argument('--outFileName', '-o',
                        help='File name to save the resulting matrix. '
                        'The output is also a .h5 file. But don\'t add '
                        'the suffix',
                        required=True)

    parser.add_argument('--version', action='version',
                        version='%(prog)s {}'.format(__version__))

    return parser


def remove_nans_if_needed(hic):
    if len(hic.nan_bins):
        # Usually, only corrected matrices contain NaN bins.
        # this need to be removed before merging the bins.
        hic.maskBins(hic.nan_bins)

        # NaN bins are problematic when merging bins because they
        # become non consecutive. Ideally, is better to merge bins on
        # uncorrected matrices and correct again.

        # Remove the information about NaN bins because they can not be merged
        hic.orig_bin_ids = []
        hic.orig_cut_intervals = []
        hic.correction_factors = None

        sys.stderr.write("*WARNING*: The matrix is probably a corrected matrix that contains NaN bins. This bins "
                         "can not be merged and are removed. It is preferable to first merge bins in a uncorrected  "
                         "matrix and then correct the matrix. Correction factors, if present, are removed as well.\n")

    return hic


def running_window_merge(hic_matrix, num_bins):
    """Creates a 'running window' merge without changing the
    original resolution of the matrix. The window size is
    defined by the num_bins that are merged. Num bins
    had to be an odd number such that equal amounts of left and
    right bins can be merged.
       a | b | c
       ---------
       d | e | f
       ---------
       g | h | i
    In this matrix, using a merge of num_bins 3,
    the merge is done as follows, a = a + b + d + e,
    e = a + b + c + d + e + f etc,

    >>> from scipy.sparse import csr_matrix, dia_matrix
    >>> row, col = np.triu_indices(5)
    >>> cut_intervals = [('a', 0, 10, 0.5), ('a', 10, 20, 1),
    ... ('a', 20, 30, 1), ('b', 40, 50, 1)]
    >>> hic = hm.hiCMatrix()
    >>> hic.nan_bins = []
    >>> matrix = np.array([
    ... [ 1, 1 ],
    ... [ 1, 1 ]])

    make the matrix symmetric:
    >>> hic.matrix = csr_matrix(matrix)
    >>> hic.setMatrix(hic.matrix, cut_intervals[:2])
    >>> merge_matrix = running_window_merge(hic, 3)
    >>> print(merge_matrix.matrix.todense())
    [[3 3]
     [3 3]]

    >>> matrix = np.array([
    ... [ 1, 1, 1, 1 ],
    ... [ 1, 1, 1, 1 ],
    ... [ 1, 1, 1, 1 ],
    ... [ 1, 1, 1, 1 ]])

    make the matrix symmetric:
    >>> hic.matrix = csr_matrix(matrix)
    >>> hic.setMatrix(hic.matrix, cut_intervals)
    >>> merge_matrix = running_window_merge(hic, 3)
    >>> print(merge_matrix.matrix.todense())
    [[3 5 6 4]
     [5 6 8 6]
     [6 8 6 5]
     [4 6 5 3]]
    """

    hic_matrix = remove_nans_if_needed(hic_matrix)
    if num_bins == 1:
        return hic_matrix

    assert num_bins % 2 == 1, "num_bins has to be an odd number"
    half_num_bins = int((num_bins - 1) / 2)
    from scipy.sparse import coo_matrix, dia_matrix, triu
    M = hic_matrix.matrix.shape[0]
    ma = triu(hic_matrix.matrix, k=0, format='coo')
    row = ma.row
    col = ma.col
    data = ma.data
    # indices list:
    idx_list = []
    for i in range(num_bins):
        for j in range(num_bins):
            idx_list.append((j - half_num_bins, i - half_num_bins))

    new_row = row
    new_col = col
    new_data = data
    for idx_pair in idx_list:
        if idx_pair == (0, 0):
            continue
        new_row = np.concatenate([new_row, row + idx_pair[0]])
        new_col = np.concatenate([new_col, col + idx_pair[1]])
        new_data = np.concatenate([new_data, data])

    # remove illegal matrix id
    # that are less than zero
    # or bigger than matrix size
    keep = ((new_row > -1) & (new_col > -1) &
            (new_row < M) & (new_col < M))
    new_data = new_data[keep]
    new_row = new_row[keep]
    new_col = new_col[keep]

    new_ma = coo_matrix((new_data, (new_row, new_col)), shape=(M, M))
    new_ma = triu(new_ma, k=0)
#   new_ma.data = new_ma.data / len(idx_list)
    dia = dia_matrix(([new_ma.diagonal()], [0]), shape=new_ma.shape)
    new_ma = new_ma + new_ma.T - dia

    hic_matrix.matrix = new_ma
    hic_matrix.nan_bins = np.flatnonzero(hic_matrix.matrix.sum(0).A == 0)
    hic_matrix.matrix.eliminate_zeros()

    return hic_matrix


def merge_bins(hic, num_bins):
    """
    Merge the bins using the specified number of bins. This
    functions takes care to make new intervals

    Parameters
    ----------

    hic : HiCMatrix object

    num_bins : number of consecutive bins to merge.

    Returns
    -------

    A sparse matrix.

    Set up a Hi-C test matrix
    >>> from scipy.sparse import csr_matrix
    >>> row, col = np.triu_indices(5)
    >>> cut_intervals = [('a', 0, 10, 0.5), ('a', 10, 20, 1),
    ... ('a', 20, 30, 1), ('a', 30, 40, 0.1), ('b', 40, 50, 1)]
    >>> hic = hm.hiCMatrix()
    >>> hic.nan_bins = []
    >>> matrix = np.array([
    ... [ 50, 10,  5,  3,   0],
    ... [  0, 60, 15,  5,   1],
    ... [  0,  0, 80,  7,   3],
    ... [  0,  0,  0, 90,   1],
    ... [  0,  0,  0,  0, 100]], dtype=np.int32)

    make the matrix symmetric:
    >>> from scipy.sparse import dia_matrix

    >>> dia = dia_matrix(([matrix.diagonal()], [0]), shape=matrix.shape)
    >>> hic.matrix = csr_matrix(matrix + matrix.T - dia)
    >>> hic.setMatrix(hic.matrix, cut_intervals)

    run merge_matrix
    >>> merge_matrix = merge_bins(hic, 2)
    >>> merge_matrix.cut_intervals
    [('a', 0, 20, 0.75), ('a', 20, 40, 0.55000000000000004), ('b', 40, 50, 1.0)]
    >>> merge_matrix.matrix.todense()
    matrix([[120,  28,   1],
            [ 28, 177,   4],
            [  1,   4, 100]], dtype=int32)
    """

    hic = remove_nans_if_needed(hic)
    # get the bins to merge
    ref_name_list, start_list, end_list, coverage_list = zip(*hic.cut_intervals)
    new_bins = []
    bins_to_merge = []
    prev_ref = ref_name_list[0]

    # prepare new intervals
    idx_start = 0
    new_start = start_list[0]
    count = 0
    for idx, ref in enumerate(ref_name_list):
        if (count > 0 and count % num_bins == 0) or ref != prev_ref:
            if count < num_bins / 2:
                sys.stderr.write("{} has few bins ({}). Skipping it\n".format(prev_ref, count))
            else:
                coverage = np.mean(coverage_list[idx_start:idx])
                new_bins.append((ref_name_list[idx_start], new_start, end_list[idx - 1], coverage))
                bins_to_merge.append(list(range(idx_start, idx)))
            idx_start = idx
            new_start = start_list[idx]
            count = 0

        prev_ref = ref
        count += 1
    coverage = np.mean(coverage_list[idx_start:])
    new_bins.append((ref, new_start, end_list[idx], coverage))
    bins_to_merge.append(list(range(idx_start, idx + 1)))

    hic.matrix = reduce_matrix(hic.matrix, bins_to_merge, diagonal=True)
    hic.matrix.eliminate_zeros()
    hic.cut_intervals = new_bins
    hic.nan_bins = np.flatnonzero(hic.matrix.sum(0).A == 0)

    return hic


def main():

    args = parse_arguments().parse_args()
    hic = hm.hiCMatrix(args.matrix)

    if args.runningWindow:
        merged_matrix = running_window_merge(hic, args.numBins)
    else:
        merged_matrix = merge_bins(hic, args.numBins)

<<<<<<< HEAD
    print('saving matrix')
    # there is a pickle problem with large arrays
    # To increase the sparsity of the matrix and
    # overcome the problem
    # I transform al ones into zeros.
    """
    merged_matrix.matrix.data = merged_matrix.matrix.data - 1
    """
    merged_matrix.matrix.eliminate_zeros()
    if merged_matrix.correction_factors is not None:
        sys.stderr.write("*WARNING*: The corrections factors are not merged and are set to None\n")
        merged_matrix.correction_factors = None

=======
>>>>>>> 166a01ac
    merged_matrix.save(args.outFileName)<|MERGE_RESOLUTION|>--- conflicted
+++ resolved
@@ -267,20 +267,4 @@
     else:
         merged_matrix = merge_bins(hic, args.numBins)
 
-<<<<<<< HEAD
-    print('saving matrix')
-    # there is a pickle problem with large arrays
-    # To increase the sparsity of the matrix and
-    # overcome the problem
-    # I transform al ones into zeros.
-    """
-    merged_matrix.matrix.data = merged_matrix.matrix.data - 1
-    """
-    merged_matrix.matrix.eliminate_zeros()
-    if merged_matrix.correction_factors is not None:
-        sys.stderr.write("*WARNING*: The corrections factors are not merged and are set to None\n")
-        merged_matrix.correction_factors = None
-
-=======
->>>>>>> 166a01ac
     merged_matrix.save(args.outFileName)