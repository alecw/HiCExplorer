import sys
import argparse
import numpy as np

from hicexplorer import HiCMatrix as hm
from hicexplorer.reduceMatrix import reduce_matrix
from hicexplorer._version import __version__

debug = 0


def parse_arguments(args=None):

    parser = argparse.ArgumentParser(
        formatter_class=argparse.ArgumentDefaultsHelpFormatter,
        description='Merges bins from a Hi-C matrix. For example, '
        'using a matrix containing 5bk bins, a matrix '
        'of 50 kb bins can be derived. ')

    # define the arguments
    parser.add_argument('--matrix', '-m',
                        help='Matrix to reduce.',
                        metavar='.h5 fileformat',
                        required=True)

    parser.add_argument('--numBins', '-nb',
                        help='Number of bins to merge.',
                        metavar='int',
                        type=int,
                        required=True)

    parser.add_argument('--runningWindow',
                        help='set to merge for using a running '
                        'window of length --numBins',
                        action='store_true')

    parser.add_argument('--outFileName', '-o',
                        help='File name to save the resulting matrix. '
                        'The output is also a .h5 file. But don\'t add '
                        'the suffix',
                        required=True)

    parser.add_argument('--version', action='version',
                        version='%(prog)s {}'.format(__version__))

    return parser


def running_window_merge(hic_matrix):
    """Creates a 'running window' merge. If the original matrix
    has bins as 5000 resolution the output matrix also has 5000 resolution.
    However, each element of the matrix is the sum of the 4 neighboring
    regions. For the followin matrix, the sums are as follows: a+b+d+e,
    b+c+d+f etc.

       a | b | c
       ---------
       d | e | f
       ---------
       g | h | i


    >>> from scipy.sparse import csr_matrix
    >>> row, col = np.triu_indices(5)
    >>> cut_intervals = [('a', 0, 10, 0.5), ('a', 10, 20, 1),
    ... ('a', 20, 30, 1), ('a', 30, 40, 0.1), ('b', 40, 50, 1)]
    >>> hic = hm.hiCMatrix()
    >>> hic.nan_bins = []
    >>> matrix = np.array([
    ... [ 0, 10,  5, 3, 0],
    ... [ 0,  0, 15, 5, 1],
    ... [ 0,  0,  0, 7, 3],
    ... [ 0,  0,  0, 0, 1],
    ... [ 0,  0,  0, 0, 0]])

    make the matrix symmetric:
    >>> hic.matrix = csr_matrix(matrix + matrix.T)
    >>> hic.setMatrix(csr_matrix(matrix + matrix.T), cut_intervals)
    >>> merge_matrix = running_window_merge(hic)
    >>> merge_matrix.cut_intervals
    [('a', 5, 15, 0.75), ('a', 15, 25, 1.0), ('a', 25, 35, 0.55000000000000004)]
    >>> merge_matrix.matrix.todense()
    matrix([[20, 30, 28],
            [30, 30, 27],
            [28, 27, 14]])
    """

    from scipy.sparse import csr_matrix, vstack, hstack

    num_rows = num_cols = hic_matrix.matrix.shape[0]
    # add an extra last row to the original matrix
    rows_mat = csr_matrix((num_rows, 1))
    merge_matrix = hstack([hic_matrix.matrix, rows_mat])
    # add an extra last column to the original matrix
    cols_mat = csr_matrix((1, num_cols + 1))
    merge_matrix = vstack([merge_matrix, cols_mat],
                          format='coo').astype(int)

    # merge matrix is equal to merge_matrix + down + right + down_right
    # where down is the same matrix but all rows are +1,
    # for right, all cols are +1 and for down_right, cols and rows are
    # +1
    down = merge_matrix.copy()
    down.row += 1

    right = merge_matrix.copy()
    right.col += 1

    down_right = down.copy()
    down_right.col += 1

    merge_matrix = (merge_matrix + down + right + down_right).tocsr()
    # new matrix is one row and one column bigger, which need to be
    # removed
    merge_matrix = merge_matrix[1:, :][:, 1:]

    # not the intervals need to be adjusted.
    # the original interval 'chr1', 0, 5000' needs
    # to be rewritten as 'chr1', 2500, 7500
    bin_size_half = int(hic_matrix.getBinSize() / 2)
    to_keep = []
    total_intervals = len(hic_matrix.cut_intervals)
    new_intervals = []
    for idx, interval in enumerate(hic_matrix.cut_intervals):
        chrom, start, end, coverage = interval
        if idx + 1 >= total_intervals:
            continue
        if chrom != hic_matrix.cut_intervals[idx + 1][0]:
            # the next interval is for a different
            # chromosome. That means, this region has
            # to be removed
            continue
        to_keep.append(idx)
        coverage = np.mean([coverage, hic_matrix.cut_intervals[idx + 1][-1]])
        new_intervals.append((chrom, start + bin_size_half,
                              end + bin_size_half, coverage))

    hic_matrix.matrix = merge_matrix[to_keep, :][:, to_keep]
    hic_matrix.cut_intervals = new_intervals
    hic_matrix.nan_bins = np.flatnonzero(hic_matrix.matrix.sum(0).A == 0)

    return hic_matrix


<<<<<<< HEAD
def running_window_merge_v2(hic_matrix, num_bins):
    """Creates a 'running window' merge without changing the
    original resolution of the matrix. The window size is
    defined by the num_bins that are merged. Num bins
    had to be an odd number such that equal amounts of left and
    right bins can be merged.

       a | b | c
       ---------
       d | e | f
       ---------
       g | h | i

    In this matrix, using a merge of num_bins 3,
    the merge is done as follows, a = a + b + d + e,
    e = a + b + c + d + e + f etc,

    >>> from scipy.sparse import csr_matrix, dia_matrix
    >>> row, col = np.triu_indices(5)
    >>> cut_intervals = [('a', 0, 10, 0.5), ('a', 10, 20, 1),
    ... ('a', 20, 30, 1), ('a', 30, 40, 0.1), ('b', 40, 50, 1)]
    >>> hic = hm.hiCMatrix()
    >>> hic.nan_bins = []
    >>> matrix = np.array([
    ... [ 1, 1 ],
    ... [ 1, 1 ]])

    make the matrix symmetric:
    >>> hic.matrix = csr_matrix(matrix)
    >>> hic.setMatrix(hic.matrix, cut_intervals[:2])
    >>> merge_matrix = running_window_merge_v2(hic, 3)
    >>> merge_matrix.matrix.todense()
    matrix([[3, 3],
            [3, 3]])

    >>> matrix = np.array([
    ... [ 1, 1, 1, 1 ],
    ... [ 1, 1, 1, 1 ],
    ... [ 1, 1, 1, 1 ],
    ... [ 1, 1, 1, 1 ]])

    make the matrix symmetric:
    >>> hic.matrix = csr_matrix(matrix)
    >>> hic.setMatrix(hic.matrix, cut_intervals[:4])
    >>> merge_matrix = running_window_merge_v2(hic, 3)
    >>> merge_matrix.matrix.todense()
    matrix([[3, 5, 6, 4],
            [5, 6, 8, 6],
            [6, 8, 6, 5],
            [4, 6, 5, 3]])
    """

    if num_bins == 1:
        return hic_matrix

    assert num_bins % 2 == 1, "num_bins has to be an odd number"
    half_num_bins = int((num_bins - 1) / 2)
    from scipy.sparse import coo_matrix, dia_matrix, triu
    M = hic_matrix.matrix.shape[0]
    ma = triu(hic_matrix.matrix, k=0, format='coo')
    row = ma.row
    col = ma.col
    data = ma.data
    # indices list:
    idx_list = []
    for i in range(num_bins):
        for j in range(num_bins):
            idx_list.append((j - half_num_bins, i - half_num_bins))

    new_row = row
    new_col = col
    new_data = data
    for idx_pair in idx_list:
        if idx_pair == (0, 0):
            continue
        new_row = np.concatenate([new_row, row + idx_pair[0]])
        new_col = np.concatenate([new_col, col + idx_pair[1]])
        new_data = np.concatenate([new_data, data])

#    import ipdb;ipdb.set_trace()
#    print np.vstack([new_row, new_col, new_data])

    # remove illegal matrix id
    # that are less than zero
    # or bigger than matrix size
    keep = ((new_row > -1) & (new_col > -1) &
            (new_row < M) & (new_col < M))
    new_data = new_data[keep]
    new_row = new_row[keep]
    new_col = new_col[keep]

    new_ma = coo_matrix((new_data, (new_row, new_col)), shape=(M, M))
    new_ma = triu(new_ma, k=0)
#   new_ma.data = new_ma.data / len(idx_list)
    dia = dia_matrix(([new_ma.diagonal()], [0]), shape=new_ma.shape)
    new_ma = new_ma + new_ma.T - dia

    hic_matrix.matrix = new_ma
    hic_matrix.nan_bins = np.flatnonzero(hic_matrix.matrix.sum(0).A == 0)

    return hic_matrix


=======
>>>>>>> 1f72fe97
def merge_bins(hic, num_bins):
    """
    Merge the bins using the specified number of bins. This
    functions takes care to make new intervals

    Parameters
    ----------

    hic : HiCMatrix object

    num_bins : number of consecutive bins to merge.

    Returns
    -------

    A sparse matrix.

    Set up a Hi-C test matrix
    >>> from scipy.sparse import csr_matrix
    >>> row, col = np.triu_indices(5)
    >>> cut_intervals = [('a', 0, 10, 0.5), ('a', 10, 20, 1),
    ... ('a', 20, 30, 1), ('a', 30, 40, 0.1), ('b', 40, 50, 1)]
    >>> hic = hm.hiCMatrix()
    >>> hic.nan_bins = []
    >>> matrix = np.array([
    ... [ 50, 10,  5,  3,   0],
    ... [  0, 60, 15,  5,   1],
    ... [  0,  0, 80,  7,   3],
    ... [  0,  0,  0, 90,   1],
    ... [  0,  0,  0,  0, 100]])

    make the matrix symmetric:
    >>> from scipy.sparse import dia_matrix

    >>> dia = dia_matrix(([matrix.diagonal()], [0]), shape=matrix.shape)
    >>> hic.matrix = csr_matrix(matrix + matrix.T - dia)
    >>> hic.setMatrix(hic.matrix, cut_intervals)

    run merge_matrix
    >>> merge_matrix = merge_bins(hic, 2)
    >>> merge_matrix.cut_intervals
    [('a', 0, 20, 0.75), ('a', 20, 40, 0.55000000000000004), ('b', 40, 50, 1.0)]
    >>> merge_matrix.matrix.todense()
    matrix([[120,  28,   1],
            [ 28, 177,   4],
            [  1,   4, 100]])
    """
    # get the bins to merge
    ref_name_list, start_list, end_list, coverage_list = zip(*hic.cut_intervals)
    new_bins = []
    bins_to_merge = []
    prev_ref = ref_name_list[0]

    # prepare new intervals
    idx_start = 0
    new_start = start_list[0]
    count = 0
    for idx, ref in enumerate(ref_name_list):
        if (count > 0 and count % num_bins == 0) or ref != prev_ref:
            if count < num_bins / 2:
                sys.stderr.write("{} has few bins ({}). Skipping it\n".format(prev_ref, count))
            else:
                coverage = np.mean(coverage_list[idx_start:idx])
                new_bins.append((ref_name_list[idx_start], new_start, end_list[idx - 1], coverage))
                bins_to_merge.append(range(idx_start, idx))
            idx_start = idx
            new_start = start_list[idx]
            count = 0

        prev_ref = ref
        count += 1
    coverage = np.mean(coverage_list[idx_start:])
    new_bins.append((ref, new_start, end_list[idx], coverage))
    bins_to_merge.append(range(idx_start, idx + 1))

    hic.matrix = reduce_matrix(hic.matrix, bins_to_merge, diagonal=True)
    hic.cut_intervals = new_bins
    hic.nan_bins = np.flatnonzero(hic.matrix.sum(0).A == 0)

    return hic


def main():

    args = parse_arguments().parse_args()
    hic = hm.hiCMatrix(args.matrix)
    if args.runningWindow:
        merged_matrix = running_window_merge_v2(hic, args.numBins)
    else:
        merged_matrix = merge_bins(hic, args.numBins)

    print 'saving matrix'
    # there is a pickle problem with large arrays
    # To increase the sparsity of the matrix and
    # overcome the problem
    # I transform al ones into zeros.
    """
    merged_matrix.matrix.data = merged_matrix.matrix.data - 1
    """
    merged_matrix.matrix.eliminate_zeros()
    if merged_matrix.correction_factors is not None:
        sys.stderr.write("*WARNING*: The corrections factors are not merged and are set to None\n")
        merged_matrix.correction_factors = None

    merged_matrix.save(args.outFileName)<|MERGE_RESOLUTION|>--- conflicted
+++ resolved
@@ -142,112 +142,6 @@
     return hic_matrix
 
 
-<<<<<<< HEAD
-def running_window_merge_v2(hic_matrix, num_bins):
-    """Creates a 'running window' merge without changing the
-    original resolution of the matrix. The window size is
-    defined by the num_bins that are merged. Num bins
-    had to be an odd number such that equal amounts of left and
-    right bins can be merged.
-
-       a | b | c
-       ---------
-       d | e | f
-       ---------
-       g | h | i
-
-    In this matrix, using a merge of num_bins 3,
-    the merge is done as follows, a = a + b + d + e,
-    e = a + b + c + d + e + f etc,
-
-    >>> from scipy.sparse import csr_matrix, dia_matrix
-    >>> row, col = np.triu_indices(5)
-    >>> cut_intervals = [('a', 0, 10, 0.5), ('a', 10, 20, 1),
-    ... ('a', 20, 30, 1), ('a', 30, 40, 0.1), ('b', 40, 50, 1)]
-    >>> hic = hm.hiCMatrix()
-    >>> hic.nan_bins = []
-    >>> matrix = np.array([
-    ... [ 1, 1 ],
-    ... [ 1, 1 ]])
-
-    make the matrix symmetric:
-    >>> hic.matrix = csr_matrix(matrix)
-    >>> hic.setMatrix(hic.matrix, cut_intervals[:2])
-    >>> merge_matrix = running_window_merge_v2(hic, 3)
-    >>> merge_matrix.matrix.todense()
-    matrix([[3, 3],
-            [3, 3]])
-
-    >>> matrix = np.array([
-    ... [ 1, 1, 1, 1 ],
-    ... [ 1, 1, 1, 1 ],
-    ... [ 1, 1, 1, 1 ],
-    ... [ 1, 1, 1, 1 ]])
-
-    make the matrix symmetric:
-    >>> hic.matrix = csr_matrix(matrix)
-    >>> hic.setMatrix(hic.matrix, cut_intervals[:4])
-    >>> merge_matrix = running_window_merge_v2(hic, 3)
-    >>> merge_matrix.matrix.todense()
-    matrix([[3, 5, 6, 4],
-            [5, 6, 8, 6],
-            [6, 8, 6, 5],
-            [4, 6, 5, 3]])
-    """
-
-    if num_bins == 1:
-        return hic_matrix
-
-    assert num_bins % 2 == 1, "num_bins has to be an odd number"
-    half_num_bins = int((num_bins - 1) / 2)
-    from scipy.sparse import coo_matrix, dia_matrix, triu
-    M = hic_matrix.matrix.shape[0]
-    ma = triu(hic_matrix.matrix, k=0, format='coo')
-    row = ma.row
-    col = ma.col
-    data = ma.data
-    # indices list:
-    idx_list = []
-    for i in range(num_bins):
-        for j in range(num_bins):
-            idx_list.append((j - half_num_bins, i - half_num_bins))
-
-    new_row = row
-    new_col = col
-    new_data = data
-    for idx_pair in idx_list:
-        if idx_pair == (0, 0):
-            continue
-        new_row = np.concatenate([new_row, row + idx_pair[0]])
-        new_col = np.concatenate([new_col, col + idx_pair[1]])
-        new_data = np.concatenate([new_data, data])
-
-#    import ipdb;ipdb.set_trace()
-#    print np.vstack([new_row, new_col, new_data])
-
-    # remove illegal matrix id
-    # that are less than zero
-    # or bigger than matrix size
-    keep = ((new_row > -1) & (new_col > -1) &
-            (new_row < M) & (new_col < M))
-    new_data = new_data[keep]
-    new_row = new_row[keep]
-    new_col = new_col[keep]
-
-    new_ma = coo_matrix((new_data, (new_row, new_col)), shape=(M, M))
-    new_ma = triu(new_ma, k=0)
-#   new_ma.data = new_ma.data / len(idx_list)
-    dia = dia_matrix(([new_ma.diagonal()], [0]), shape=new_ma.shape)
-    new_ma = new_ma + new_ma.T - dia
-
-    hic_matrix.matrix = new_ma
-    hic_matrix.nan_bins = np.flatnonzero(hic_matrix.matrix.sum(0).A == 0)
-
-    return hic_matrix
-
-
-=======
->>>>>>> 1f72fe97
 def merge_bins(hic, num_bins):
     """
     Merge the bins using the specified number of bins. This
