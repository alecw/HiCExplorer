import sys
import argparse
import numpy as np
from past.builtins import zip
from builtins import range


from hicexplorer import HiCMatrix as hm
from hicexplorer.reduceMatrix import reduce_matrix
from hicexplorer._version import __version__

debug = 0


def parse_arguments(args=None):

    parser = argparse.ArgumentParser(
        formatter_class=argparse.ArgumentDefaultsHelpFormatter,
        description='Merges bins from a Hi-C matrix. For example, '
        'using a matrix containing 5bk bins, a matrix '
        'of 50 kb bins can be derived. ')

    # define the arguments
    parser.add_argument('--matrix', '-m',
                        help='Matrix to reduce.',
                        metavar='.h5 fileformat',
                        required=True)

    parser.add_argument('--numBins', '-nb',
                        help='Number of bins to merge.',
                        metavar='int',
                        type=int,
                        required=True)

    parser.add_argument('--runningWindow',
                        help='set to merge for using a running '
                        'window of length --numBins',
                        action='store_true')

    parser.add_argument('--outFileName', '-o',
                        help='File name to save the resulting matrix. '
                        'The output is also a .h5 file. But don\'t add '
                        'the suffix',
                        required=True)

    parser.add_argument('--version', action='version',
                        version='%(prog)s {}'.format(__version__))

    return parser


<<<<<<< HEAD
def running_window_merge(hic_matrix):
    """Creates a 'running window' merge. If the original matrix
    has bins as 5000 resolution the output matrix also has 5000 resolution.
    However, each element of the matrix is the sum of the 4 neighboring
    regions. For the followin matrix, the sums are as follows: a+b+d+e,
    b+c+d+f etc.

       a | b | c
       ---------
       d | e | f
       ---------
       g | h | i


    >>> from scipy.sparse import csr_matrix
    >>> row, col = np.triu_indices(5)
    >>> cut_intervals = [('a', 0, 10, 0.5), ('a', 10, 20, 1),
    ... ('a', 20, 30, 1), ('a', 30, 40, 0.1), ('b', 40, 50, 1)]
    >>> hic = hm.hiCMatrix()
    >>> hic.nan_bins = []
    >>> matrix = np.array([
    ... [ 0, 10,  5, 3, 0],
    ... [ 0,  0, 15, 5, 1],
    ... [ 0,  0,  0, 7, 3],
    ... [ 0,  0,  0, 0, 1],
    ... [ 0,  0,  0, 0, 0]], dtype=np.int64)

    make the matrix symmetric:
    >>> hic.matrix = csr_matrix(matrix + matrix.T)
    >>> hic.setMatrix(csr_matrix(matrix + matrix.T), cut_intervals)
    >>> merge_matrix = running_window_merge(hic)
    >>> merge_matrix.cut_intervals
    [('a', 5, 15, 0.75), ('a', 15, 25, 1.0), ('a', 25, 35, 0.55000000000000004)]
    >>> print(merge_matrix.matrix.todense())
    [[20 30 28]
     [30 30 27]
     [28 27 14]]
    """

    from scipy.sparse import csr_matrix, vstack, hstack

    num_rows = num_cols = hic_matrix.matrix.shape[0]
    # add an extra last row the original matrix
    rows_mat = csr_matrix((num_rows, 1))
    merge_matrix = hstack([hic_matrix.matrix, rows_mat])
    # add an extra last column to the original matrix
    cols_mat = csr_matrix((1, num_cols + 1))
    merge_matrix = vstack([merge_matrix, cols_mat],
                          format='coo').astype(int)

    # merge matrix is equal to merge_matrix + down + right + down_right
    # where down is the same matrix but all rows are +1,
    # for right, all cols are +1 and for down_right, cols and rows are
    # +1
    down = merge_matrix.copy()
    down.row += 1

    right = merge_matrix.copy()
    right.col += 1

    down_right = down.copy()
    down_right.col += 1

    merge_matrix = (merge_matrix + down + right + down_right).tocsr()
    # new matrix is one row and one column bigger, which need to be
    # removed
    merge_matrix = merge_matrix[1:, :][:, 1:]

    # not the intervals need to be adjusted.
    # the original interval 'chr1', 0, 5000' needs
    # to be rewritten as 'chr1', 2500, 7500
    bin_size_half = int(hic_matrix.getBinSize() / 2)
    to_keep = []
    total_intervals = len(hic_matrix.cut_intervals)
    new_intervals = []
    for idx, interval in enumerate(hic_matrix.cut_intervals):
        chrom, start, end, coverage = interval
        if idx + 1 >= total_intervals:
            continue
        if chrom != hic_matrix.cut_intervals[idx + 1][0]:
            # the next interval is for a different
            # chromosome. That means, this region has
            # to be removed
            continue
        to_keep.append(idx)
        coverage = np.mean([coverage, hic_matrix.cut_intervals[idx + 1][-1]])
        new_intervals.append((chrom, start + bin_size_half,
                              end + bin_size_half, coverage))

    hic_matrix.matrix = merge_matrix[to_keep, :][:, to_keep]
    hic_matrix.cut_intervals = new_intervals
    hic_matrix.nan_bins = np.flatnonzero(hic_matrix.matrix.sum(0).A == 0)

    return hic_matrix


def running_window_merge_v2(hic_matrix, num_bins):
=======
def running_window_merge(hic_matrix, num_bins):
>>>>>>> 4bc3b076
    """Creates a 'running window' merge without changing the
    original resolution of the matrix. The window size is
    defined by the num_bins that are merged. Num bins
    had to be an odd number such that equal amounts of left and
    right bins can be merged.

       a | b | c
       ---------
       d | e | f
       ---------
       g | h | i

    In this matrix, using a merge of num_bins 3,
    the merge is done as follows, a = a + b + d + e,
    e = a + b + c + d + e + f etc,

    >>> from scipy.sparse import csr_matrix, dia_matrix
    >>> row, col = np.triu_indices(5)
    >>> cut_intervals = [('a', 0, 10, 0.5), ('a', 10, 20, 1),
    ... ('a', 20, 30, 1), ('b', 40, 50, 1)]
    >>> hic = hm.hiCMatrix()
    >>> hic.nan_bins = []
    >>> matrix = np.array([
    ... [ 1, 1 ],
    ... [ 1, 1 ]], dtype=np.int32)

    make the matrix symmetric:
    >>> hic.matrix = csr_matrix(matrix)
    >>> hic.setMatrix(hic.matrix, cut_intervals[:2])
    >>> merge_matrix = running_window_merge(hic, 3)
    >>> merge_matrix.matrix.todense()
    matrix([[3, 3],
            [3, 3]], dtype=int32)

    >>> matrix = np.array([
    ... [ 1, 1, 1, 1 ],
    ... [ 1, 1, 1, 1 ],
    ... [ 1, 1, 1, 1 ],
    ... [ 1, 1, 1, 1 ]], dtype=np.int32)

    make the matrix symmetric:
    >>> hic.matrix = csr_matrix(matrix)
    >>> hic.setMatrix(hic.matrix, cut_intervals)
    >>> merge_matrix = running_window_merge(hic, 3)
    >>> merge_matrix.matrix.todense()
    matrix([[3, 5, 6, 4],
            [5, 6, 8, 6],
            [6, 8, 6, 5],
            [4, 6, 5, 3]], dtype=int32)
    """

    if num_bins == 1:
        return hic_matrix

    assert num_bins % 2 == 1, "num_bins has to be an odd number"
    half_num_bins = int((num_bins - 1) / 2)
    from scipy.sparse import coo_matrix, dia_matrix, triu
    M = hic_matrix.matrix.shape[0]
    ma = triu(hic_matrix.matrix, k=0, format='coo')
    row = ma.row
    col = ma.col
    data = ma.data
    # indices list:
    idx_list = []
    for i in range(num_bins):
        for j in range(num_bins):
            idx_list.append((j - half_num_bins, i - half_num_bins))

    new_row = row
    new_col = col
    new_data = data
    for idx_pair in idx_list:
        if idx_pair == (0, 0):
            continue
        new_row = np.concatenate([new_row, row + idx_pair[0]])
        new_col = np.concatenate([new_col, col + idx_pair[1]])
        new_data = np.concatenate([new_data, data])

    # remove illegal matrix id
    # that are less than zero
    # or bigger than matrix size
    keep = ((new_row > -1) & (new_col > -1) &
            (new_row < M) & (new_col < M))
    new_data = new_data[keep]
    new_row = new_row[keep]
    new_col = new_col[keep]

    new_ma = coo_matrix((new_data, (new_row, new_col)), shape=(M, M))
    new_ma = triu(new_ma, k=0)
#   new_ma.data = new_ma.data / len(idx_list)
    dia = dia_matrix(([new_ma.diagonal()], [0]), shape=new_ma.shape)
    new_ma = new_ma + new_ma.T - dia

    hic_matrix.matrix = new_ma
    hic_matrix.nan_bins = np.flatnonzero(hic_matrix.matrix.sum(0).A == 0)

    return hic_matrix


def merge_bins(hic, num_bins):
    """
    Merge the bins using the specified number of bins. This
    functions takes care to make new intervals

    Parameters
    ----------

    hic : HiCMatrix object

    num_bins : number of consecutive bins to merge.

    Returns
    -------

    A sparse matrix.

    Set up a Hi-C test matrix
    >>> from scipy.sparse import csr_matrix
    >>> row, col = np.triu_indices(5)
    >>> cut_intervals = [('a', 0, 10, 0.5), ('a', 10, 20, 1),
    ... ('a', 20, 30, 1), ('a', 30, 40, 0.1), ('b', 40, 50, 1)]
    >>> hic = hm.hiCMatrix()
    >>> hic.nan_bins = []
    >>> matrix = np.array([
    ... [ 50, 10,  5,  3,   0],
    ... [  0, 60, 15,  5,   1],
    ... [  0,  0, 80,  7,   3],
    ... [  0,  0,  0, 90,   1],
    ... [  0,  0,  0,  0, 100]], dtype=np.int32)

    make the matrix symmetric:
    >>> from scipy.sparse import dia_matrix

    >>> dia = dia_matrix(([matrix.diagonal()], [0]), shape=matrix.shape)
    >>> hic.matrix = csr_matrix(matrix + matrix.T - dia)
    >>> hic.setMatrix(hic.matrix, cut_intervals)

    run merge_matrix
    >>> merge_matrix = merge_bins(hic, 2)
    >>> merge_matrix.cut_intervals
    [('a', 0, 20, 0.75), ('a', 20, 40, 0.55000000000000004), ('b', 40, 50, 1.0)]
    >>> merge_matrix.matrix.todense()
    matrix([[120,  28,   1],
            [ 28, 177,   4],
            [  1,   4, 100]], dtype=int32)
    """
    # get the bins to merge
    ref_name_list, start_list, end_list, coverage_list = zip(*hic.cut_intervals)
    new_bins = []
    bins_to_merge = []
    prev_ref = ref_name_list[0]

    # prepare new intervals
    idx_start = 0
    new_start = start_list[0]
    count = 0
    for idx, ref in enumerate(ref_name_list):
        if (count > 0 and count % num_bins == 0) or ref != prev_ref:
            if count < num_bins / 2:
                sys.stderr.write("{} has few bins ({}). Skipping it\n".format(prev_ref, count))
            else:
                coverage = np.mean(coverage_list[idx_start:idx])
                new_bins.append((ref_name_list[idx_start], new_start, end_list[idx - 1], coverage))
                bins_to_merge.append(list(range(idx_start, idx)))
            idx_start = idx
            new_start = start_list[idx]
            count = 0

        prev_ref = ref
        count += 1
    coverage = np.mean(coverage_list[idx_start:])
    new_bins.append((ref, new_start, end_list[idx], coverage))
    bins_to_merge.append(list(range(idx_start, idx + 1)))

    hic.matrix = reduce_matrix(hic.matrix, bins_to_merge, diagonal=True)
    hic.cut_intervals = new_bins
    hic.nan_bins = np.flatnonzero(hic.matrix.sum(0).A == 0)

    return hic


def main():

    args = parse_arguments().parse_args()
    hic = hm.hiCMatrix(args.matrix)
    if args.runningWindow:
        merged_matrix = running_window_merge(hic, args.numBins)
    else:
        merged_matrix = merge_bins(hic, args.numBins)

    print('saving matrix')
    # there is a pickle problem with large arrays
    # To increase the sparsity of the matrix and
    # overcome the problem
    # I transform al ones into zeros.
    """
    merged_matrix.matrix.data = merged_matrix.matrix.data - 1
    """
    merged_matrix.matrix.eliminate_zeros()
    if merged_matrix.correction_factors is not None:
        sys.stderr.write("*WARNING*: The corrections factors are not merged and are set to None\n")
        merged_matrix.correction_factors = None

    merged_matrix.save(args.outFileName)<|MERGE_RESOLUTION|>--- conflicted
+++ resolved
@@ -49,123 +49,20 @@
     return parser
 
 
-<<<<<<< HEAD
-def running_window_merge(hic_matrix):
-    """Creates a 'running window' merge. If the original matrix
-    has bins as 5000 resolution the output matrix also has 5000 resolution.
-    However, each element of the matrix is the sum of the 4 neighboring
-    regions. For the followin matrix, the sums are as follows: a+b+d+e,
-    b+c+d+f etc.
-
+def running_window_merge(hic_matrix, num_bins):
+    """Creates a 'running window' merge without changing the
+    original resolution of the matrix. The window size is
+    defined by the num_bins that are merged. Num bins
+    had to be an odd number such that equal amounts of left and
+    right bins can be merged.
        a | b | c
        ---------
        d | e | f
        ---------
        g | h | i
-
-
-    >>> from scipy.sparse import csr_matrix
-    >>> row, col = np.triu_indices(5)
-    >>> cut_intervals = [('a', 0, 10, 0.5), ('a', 10, 20, 1),
-    ... ('a', 20, 30, 1), ('a', 30, 40, 0.1), ('b', 40, 50, 1)]
-    >>> hic = hm.hiCMatrix()
-    >>> hic.nan_bins = []
-    >>> matrix = np.array([
-    ... [ 0, 10,  5, 3, 0],
-    ... [ 0,  0, 15, 5, 1],
-    ... [ 0,  0,  0, 7, 3],
-    ... [ 0,  0,  0, 0, 1],
-    ... [ 0,  0,  0, 0, 0]], dtype=np.int64)
-
-    make the matrix symmetric:
-    >>> hic.matrix = csr_matrix(matrix + matrix.T)
-    >>> hic.setMatrix(csr_matrix(matrix + matrix.T), cut_intervals)
-    >>> merge_matrix = running_window_merge(hic)
-    >>> merge_matrix.cut_intervals
-    [('a', 5, 15, 0.75), ('a', 15, 25, 1.0), ('a', 25, 35, 0.55000000000000004)]
-    >>> print(merge_matrix.matrix.todense())
-    [[20 30 28]
-     [30 30 27]
-     [28 27 14]]
-    """
-
-    from scipy.sparse import csr_matrix, vstack, hstack
-
-    num_rows = num_cols = hic_matrix.matrix.shape[0]
-    # add an extra last row the original matrix
-    rows_mat = csr_matrix((num_rows, 1))
-    merge_matrix = hstack([hic_matrix.matrix, rows_mat])
-    # add an extra last column to the original matrix
-    cols_mat = csr_matrix((1, num_cols + 1))
-    merge_matrix = vstack([merge_matrix, cols_mat],
-                          format='coo').astype(int)
-
-    # merge matrix is equal to merge_matrix + down + right + down_right
-    # where down is the same matrix but all rows are +1,
-    # for right, all cols are +1 and for down_right, cols and rows are
-    # +1
-    down = merge_matrix.copy()
-    down.row += 1
-
-    right = merge_matrix.copy()
-    right.col += 1
-
-    down_right = down.copy()
-    down_right.col += 1
-
-    merge_matrix = (merge_matrix + down + right + down_right).tocsr()
-    # new matrix is one row and one column bigger, which need to be
-    # removed
-    merge_matrix = merge_matrix[1:, :][:, 1:]
-
-    # not the intervals need to be adjusted.
-    # the original interval 'chr1', 0, 5000' needs
-    # to be rewritten as 'chr1', 2500, 7500
-    bin_size_half = int(hic_matrix.getBinSize() / 2)
-    to_keep = []
-    total_intervals = len(hic_matrix.cut_intervals)
-    new_intervals = []
-    for idx, interval in enumerate(hic_matrix.cut_intervals):
-        chrom, start, end, coverage = interval
-        if idx + 1 >= total_intervals:
-            continue
-        if chrom != hic_matrix.cut_intervals[idx + 1][0]:
-            # the next interval is for a different
-            # chromosome. That means, this region has
-            # to be removed
-            continue
-        to_keep.append(idx)
-        coverage = np.mean([coverage, hic_matrix.cut_intervals[idx + 1][-1]])
-        new_intervals.append((chrom, start + bin_size_half,
-                              end + bin_size_half, coverage))
-
-    hic_matrix.matrix = merge_matrix[to_keep, :][:, to_keep]
-    hic_matrix.cut_intervals = new_intervals
-    hic_matrix.nan_bins = np.flatnonzero(hic_matrix.matrix.sum(0).A == 0)
-
-    return hic_matrix
-
-
-def running_window_merge_v2(hic_matrix, num_bins):
-=======
-def running_window_merge(hic_matrix, num_bins):
->>>>>>> 4bc3b076
-    """Creates a 'running window' merge without changing the
-    original resolution of the matrix. The window size is
-    defined by the num_bins that are merged. Num bins
-    had to be an odd number such that equal amounts of left and
-    right bins can be merged.
-
-       a | b | c
-       ---------
-       d | e | f
-       ---------
-       g | h | i
-
     In this matrix, using a merge of num_bins 3,
     the merge is done as follows, a = a + b + d + e,
     e = a + b + c + d + e + f etc,
-
     >>> from scipy.sparse import csr_matrix, dia_matrix
     >>> row, col = np.triu_indices(5)
     >>> cut_intervals = [('a', 0, 10, 0.5), ('a', 10, 20, 1),
@@ -174,22 +71,19 @@
     >>> hic.nan_bins = []
     >>> matrix = np.array([
     ... [ 1, 1 ],
-    ... [ 1, 1 ]], dtype=np.int32)
-
+    ... [ 1, 1 ]])
     make the matrix symmetric:
     >>> hic.matrix = csr_matrix(matrix)
     >>> hic.setMatrix(hic.matrix, cut_intervals[:2])
     >>> merge_matrix = running_window_merge(hic, 3)
     >>> merge_matrix.matrix.todense()
     matrix([[3, 3],
-            [3, 3]], dtype=int32)
-
+            [3, 3]])
     >>> matrix = np.array([
     ... [ 1, 1, 1, 1 ],
     ... [ 1, 1, 1, 1 ],
     ... [ 1, 1, 1, 1 ],
-    ... [ 1, 1, 1, 1 ]], dtype=np.int32)
-
+    ... [ 1, 1, 1, 1 ]])
     make the matrix symmetric:
     >>> hic.matrix = csr_matrix(matrix)
     >>> hic.setMatrix(hic.matrix, cut_intervals)
@@ -198,7 +92,7 @@
     matrix([[3, 5, 6, 4],
             [5, 6, 8, 6],
             [6, 8, 6, 5],
-            [4, 6, 5, 3]], dtype=int32)
+            [4, 6, 5, 3]])
     """
 
     if num_bins == 1:
