import warnings
warnings.simplefilter(action="ignore", category=RuntimeWarning)
warnings.simplefilter(action="ignore", category=PendingDeprecationWarning)
import argparse
import numpy as np

import matplotlib
matplotlib.use('Agg')
import matplotlib.pyplot as plt
import matplotlib.gridspec as gridspec
import matplotlib.cm as cm
from hicmatrix import HiCMatrix as hm
import hicexplorer.utilities
from .utilities import toString
from .utilities import check_chrom_str_bytes
from hicexplorer._version import __version__

import logging
log = logging.getLogger(__name__)
from collections import OrderedDict


def parse_arguments(args=None):
    parser = argparse.ArgumentParser(add_help=False,
                                     description='Takes a list of positions in the Hi-C matrix and '
                                                 'makes a pooled image.')

    parserRequired = parser.add_argument_group('Required arguments')

    # define the arguments
    parserRequired.add_argument('--matrix', '-m',
                                help='Path of the Hi-C matrix to plot.',
                                required=True)

    parserRequired.add_argument('--outFileName', '-out',
                                help='File name to save the image. ',
                                type=argparse.FileType('w'),
                                required=True)

    parserRequired.add_argument('--BED',
                                help='Interactions between regions in this BED file are plotted.',
                                type=argparse.FileType('r'),
                                required=True)

    parserRequired.add_argument('--range',
                                help='Range of contacts that will be considered for plotting the aggregate contacts '
                                'in bp with the format low_range:high_range for example 1000000:20000000. The range '
                                'should start at contacts larger than TAD size to reduce background interactions.',
                                required=True)

    parserOpt = parser.add_argument_group('Optional arguments')

    parserOpt.add_argument('--BED2',
                           help='Optional second BED file. Interactions between regions in first '
                           'and second BED file are plotted.',
                           type=argparse.FileType('r'),
                           required=False)

    parserOpt.add_argument('--numberOfBins',
                           help='Number of  bins to include in the submatrix. The bed regions will be centered between '
                           'half number of bins and the other half number of bins.',
                           default='51',
                           type=int)

    parserOpt.add_argument('--transform',
                           help='Type of transformation for the matrix. The options are "none",  '
                           '"total-counts", "z-score" and "obs/exp". If total counts are selected, '
                           'the sub-matrix values are divided by the total counts for normalization. '
                           'If z-score or obs/exp are selected, the Hi-C matrix is converted into a '
                           'z-score or observed / expected matrix.',
                           choices=['total-counts', 'z-score', 'obs/exp', 'none'],
                           default='none')

    parserOpt.add_argument('--avgType',
                           help='Type of average used in the output matrix. Options are mean and median. Default is median.',
                           choices=['mean', 'median'],
                           default='median')

    parserOpt.add_argument('--genome',
                           help='Averages the submatrices aggregation over all given chromosomes.',
                           action='store_true',
                           required=False),

    parserOpt.add_argument("--help", "-h", action="help", help="show this help message and exit")
    parserOpt.add_argument('--version', action='version',
                           version='%(prog)s {}'.format(__version__))
    parserOut = parser.add_argument_group('Output options')

    parserOut.add_argument('--outFilePrefixMatrix',
                           help='If this option is set, the values underlying the output matrix will be '
                           'saved to tab-delimited tables (one per chromosome) using the indicated prefix, '
                           'for example TSS_to_TSS_chrX.tab. If clustering is performed, the values are '
                           'saved including the cluster_id in the file TSS_to_TSS_chrX_cluster_1.tab.',
                           required=False)

    parserOut.add_argument('--outFileContactPairs',
                           help='Output file prefix. If this option is set, the position '
                           'of the contact positions are saved as (chrom1, start1, end1, chrom2, start2, end2) '
                           'where chrom_n, start_n, end_n correspond to the pair of positions used to compute '
                           'the submatrix. The data is saved per chromosome and per '
                           'cluster separately (one file each). The format is {prefix}_{chrom}_{cluster_id}.tab. '
                           'If no clusters were computed, then only one file per chromosome is produced.',
                           required=False)

    parserOut.add_argument('--diagnosticHeatmapFile',
                           help='If given, a heatmap (per chromosome) is saved. Each row in the heatmap contains the'
                           'diagonal of each of the submatrices centered on the bed file. This file is useful to '
                           'get an idea of the values that are used for the aggregate matrix and to determine '
                           'the fraction of sub-matrices that are aggregated that may have an enrichment at the '
                           'center.',
                           type=argparse.FileType('w'),
                           required=False)

    parserOut.add_argument('--row_wise',
                           help='If given,the insteractions between each row of the BED file and its '
                           'corresponding row of the BED2 file are computed.',
                           action='store_true',
                           required=False)

    parserClust = parser.add_argument_group('Clustering options')

    parserClust.add_argument('--kmeans',
                             help='Number of clusters to compute. When this '
                             'option is set, the submatrices are split into clusters (per chromosome) '
                             'using the k-means algorithm.',
                             type=int)

    parserClust.add_argument('--hclust',
                             help='Number of clusters to compute (per chromosome). When this '
                             'option is set, the matrix is split into clusters '
                             'using the hierarchical clustering algorithm, using "ward linkage". '
                             ' --hclust could be very slow if you have '
                             '>1000 submatrices per chromosome. In those cases, you might prefer --kmeans',
                             type=int)

    parserClust.add_argument('--howToCluster',
                             help='Options are "full", "center" and "diagonal". The full clustering is the default and '
                             'takes all values of each submatrix for clustering. "center", takes only a square of '
                             'length 3x3 from each submatrix and uses only  this values for clustering. With the '
                             '"diagonal" option the clustering is only carried out based on the submatrix diagonal '
                             '(representing values at the same distance to each other.)',
                             choices=['full', 'center', 'diagonal'],
                             default='full')

    parserPlot = parser.add_argument_group('Plotting options')

    parserPlot.add_argument('--chromosomes', '-C',
                            help='List of chromosomes to plot.',
                            nargs='+')

    parserPlot.add_argument('--colorMap',
                            help='Color map to use for the heatmap. Available '
                            'values can be seen here: '
                            'http://matplotlib.org/examples/color/colormaps_reference.html',
                            default='RdYlBu_r')

    parserPlot.add_argument('--plotType',
                            help='Plot type.',
                            choices=['2d', '3d'],
                            default='2d')

    parserPlot.add_argument('--vMin',
                            help='Minimum value of the plotted score.',
                            type=float,
                            default=None)

    parserPlot.add_argument('--vMax',
                            help='Maximum value of the plotted score.',
                            type=float,
                            default=None)

    #  If set, then the bbox=tight option is disable. Used for automatic testing
    parserPlot.add_argument('--disable_bbox_tight',
                            help=argparse.SUPPRESS,
                            action='store_true')
    parserOpt.add_argument('--dpi',
                           help='Optional parameter: Resolution for the image in case the'
                           'output is a raster graphics image (e.g png, jpg).',
                           type=int,
                           default=300)
    return parser


def read_bed_per_chrom(fh):
    """
    Reads the given BED file returning
    a dictionary that contains, per each chromosome
    a list of start, end
    """
    interval = {}
    for line in fh:
        if line[0] == "#":
            continue
        fields = line.strip().split()
        if fields[0] not in interval:
            interval[fields[0]] = []

        interval[fields[0]].append((int(fields[1]), int(fields[2])))

    return interval


def get_outlier_indices(data, max_deviation=200):
    """
    The method is based on the median absolute deviation. See
    Boris Iglewicz and David Hoaglin (1993),
    "Volume 16: How to Detect and Handle Outliers",
    The ASQC Basic References in Quality Control:
    Statistical Techniques, Edward F. Mykytka, Ph.D., Editor.

    The max_deviation=200 is like selecting a z-score
    larger than 200, just that it is based on the median
    and the median absolute deviation instead of the
    mean and the standard deviation.

    Returns
    ------

    Boolean of len (data.shape[0])
    """
    data = np.asarray(data)
    median = np.median(data)
    b_value = 1.4826  # value set for a normal distribution
    mad = b_value * np.median(np.abs(data))
    if mad == 0:
        return None
    deviation = abs(data - median) / mad
    # any is used to get, per row, if any of the values is True.
    # as a row will be considered as an outlier if any of the elements
    # is an outlier
    outliers = (deviation > max_deviation).any(axis=1)

    return outliers


def cluster_matrices(submatrices_dict, k, method='kmeans', how='full'):
    """
    clusters the submatrices per chromosome


    Parameters
    ----------
    submatrices_dict key: chrom name, values, a list of submatrices
    k number of clusters
    method either kmeans or hierarchical
    how how to cluster. Options are 'full', 'center' and 'diagonal'. More info in the argparse options

    Returns
    -------

    indices dict key: chrom_name, value: list of list, with one list per cluster with the ids of the submatrices
                 that belong to that list
    """
    clustered_dict = {}
    for chrom in submatrices_dict:
        log.info("Length of entry: {}".format(len(submatrices_dict[chrom])))
        submat_vectors = []
        shape = submatrices_dict[chrom][0].shape
        center_bin = (shape[0] + 1) // 2
        for submatrix in submatrices_dict[chrom]:
            if how == 'diagonal':
                # take from each matrix the diagonal
                submat_vectors.append(submatrix.diagonal())
            elif how == 'center':
                # take the mean of a  smaller submatrix of 3 x 3 centered on the submatrix
                submat_vectors.append(
                    submatrix[center_bin - 2:center_bin + 1, center_bin - 2:center_bin + 1].reshape((1, 9)).mean())
            else:
                # Transform list of submatrices in an array of shape:
                # shape = (num_submatrices, submatrix.shape[0] * submatrix.shape[1]
                # In other words, each submatrix is converted into a row of the matrix
                submat_vectors.append(submatrix.reshape((1, shape[0] * shape[1])))

        matrix = np.vstack(submat_vectors)
        if how == 'diagonal':
            assert matrix.shape == (len(submatrices_dict[chrom]), shape[0])
        elif how == 'center':
            assert matrix.shape == (len(submatrices_dict[chrom]), 1)
        else:
            assert matrix.shape == (len(submatrices_dict[chrom]), shape[0] * shape[1])

        # remove outliers
        out_ind = get_outlier_indices(matrix, max_deviation=2)
        if out_ind is not None and len(np.flatnonzero(out_ind)) > 0:
            log.info("Outliers detected in chrom: {}. Number of outliers: {}".
                     format(chrom, len(np.flatnonzero(out_ind))))

            # keep in matrix all indices that are not outliers
            matrix = matrix[np.logical_not(out_ind), :]

        if np.any(np.isnan(matrix)):
            # replace nans for 0 otherwise kmeans produces a weird behaviour
            log.warning("For clustering nan values have to be replaced by zeros.")
            matrix[np.isnan(matrix)] = 0

        if method == 'kmeans':
            from scipy.cluster.vq import vq, kmeans

            centroids, _ = kmeans(matrix, k)
            # order the centroids in an attempt to
            # get the same cluster order
            cluster_labels, _ = vq(matrix, centroids)

        if method == 'hierarchical':
            # normally too slow for large data sets
            from scipy.cluster.hierarchy import fcluster, linkage
            Z = linkage(matrix, method='ward', metric='euclidean')
            cluster_labels = fcluster(Z, k, criterion='maxclust')
            # hierarchical clustering labels from 1 .. k
            # while k-means labels 0 .. k -1
            # Thus, for consistency, we subtract 1
            cluster_labels -= 1

        # sort clusters
        clustered_dict[chrom] = []
        for cluster in range(k):
            cluster_ids = np.flatnonzero(cluster_labels == cluster)
            clustered_dict[chrom].append(cluster_ids)

    return clustered_dict


def plot_aggregated_contacts(chrom_matrix, chrom_contact_position, cluster_ids, num_clusters, M_half, args):

    num_chromosomes = len(chrom_matrix)

    fig = plt.figure(figsize=(5.5 * num_chromosomes, 5.5 * num_clusters + 0.5))
    gs = gridspec.GridSpec(num_clusters + 1, num_chromosomes,
                           width_ratios=[10] * len(chrom_matrix),
                           height_ratios=[10] * num_clusters + [0.6])

    gs.update(wspace=0.01, hspace=0.2)
    chrom_avg = {}
    chrom_cluster_len = {}
    for idx, chrom in enumerate(chrom_matrix):
        chrom_avg[chrom] = []
        chrom_cluster_len[chrom] = []
        for cluster_number, cluster_indices in enumerate(cluster_ids[chrom]):
            # compute median values
            if num_clusters == 1:
                # this means no clustering
                submatrices = np.array(chrom_matrix[chrom])
            else:
                submatrices = np.array([chrom_matrix[chrom][x] for x in cluster_indices])

            chrom_cluster_len[chrom].append(len(cluster_ids))

            if args.avgType == 'median':
                _median = np.median(submatrices, axis=0)
                if _median.sum() == 0 or np.isnan(_median.sum()):
                    # test if the mean matrix is not zero
                    if np.mean(submatrices, axis=0).sum() != 0:
                        log.info("The median of the matrices is zero. Consider using "
                                 "the mean instead.")
                    else:
                        log.info("Apparently no matrices could be computed. All are "
                                 "zeros or nans.")
                chrom_avg[chrom].append(_median)
            else:
                chrom_avg[chrom].append(np.mean(submatrices, axis=0))

            log.info("Mean aggregate matrix values: {}".format(chrom_avg[chrom][cluster_number].mean()))

    vmin, vmax = (args.vMin, args.vMax)
    cmap = cm.get_cmap(args.colorMap)

    log.debug("vmax: {}, vmin: {}".format(vmax, vmin))
    for idx, chrom in enumerate(chrom_matrix):
        for cluster_number, cluster_indices in enumerate(cluster_ids[chrom]):
            log.info("total pairs considered for {}, cluster_{}: {}".format(chrom, cluster_number + 1,
                                                                            len(cluster_indices)))
            try:
                chrom_avg[chrom][cluster_number].shape[0]
            except IndexError:
                continue
            if chrom_avg[chrom][cluster_number].shape[0] == 0:
                log.debug("matrix for chrom {} is empty".format(chrom))
                continue
            if num_clusters == 1:
                title = chrom
            else:
                title = "{} cluster_{}".format(chrom, cluster_number + 1)
            if args.plotType == '2d':
                ax = plt.subplot(gs[cluster_number, idx])

                ax.set_title(title)
                img = ax.imshow(chrom_avg[chrom][cluster_number], aspect='equal',
                                interpolation='nearest', vmax=vmax, vmin=vmin,
                                cmap=cmap,
                                extent=[-M_half, M_half + 1, -M_half, M_half + 1])
            else:
                from mpl_toolkits.mplot3d import Axes3D
                # Axes3D is required for projection='3d' to work
                # but since is imported but not used, flake8 will complain
                # thus I add this dummy variable to avoid the error
                Axes3D(fig)
                ax = plt.subplot(gs[cluster_number, idx], projection='3d')
                # ax.set_aspect('equal')
                ax.margins(0)
                X, Y = np.meshgrid(range(-M_half, M_half + 1),
                                   range(-M_half, M_half + 1))
                Z = chrom_avg[chrom][cluster_number].copy()

                img = ax.plot_surface(X, Y, Z, rstride=1, cstride=1, linewidth=0, cmap=cmap,
                                      vmax=vmax, vmin=vmin, edgecolor='none')

                ax.set_zticklabels([])
                if vmax is not None and vmax is not None:
                    ax.set_zlim(vmin, vmax)

            if args.outFilePrefixMatrix:
                # save aggregate matrix values
                if num_clusters == 1:
                    output_matrix_name = "{file}_{chrom}.tab".format(file=args.outFilePrefixMatrix, chrom=chrom)
                else:
                    output_matrix_name = "{file}_{chrom}_cluster_{id}.tab".format(file=args.outFilePrefixMatrix,
                                                                                  chrom=chrom, id=cluster_number + 1)
                np.savetxt(output_matrix_name, chrom_avg[chrom][cluster_number], '%0.5f', delimiter='\t')

        cbar_x = plt.subplot(gs[-1, idx])
        fig.colorbar(img, cax=cbar_x, orientation='horizontal')

    if args.disable_bbox_tight:
        plt.savefig(args.outFileName.name, dpi=args.dpi)
    else:
        plt.savefig(args.outFileName.name, dpi=args.dpi, bbox_inches='tight')

    plt.close()


def plot_diagnostic_heatmaps(chrom_diagonals, cluster_ids, M_half, args):

    num_chromosomes = len(chrom_diagonals)
    vmax_heat = args.vMax
    if vmax_heat is not None:
        vmax_heat *= 5

    vmin_heat = args.vMin
    if vmin_heat is not None:
        vmin_heat *= 5
    else:
        vmin_heat = 0

    num_plots = len(chrom_diagonals)
    fig = plt.figure(figsize=(num_plots * 4, 20))

    gs0 = gridspec.GridSpec(2, num_plots + 1, width_ratios=[10] * num_plots + [0.5], height_ratios=[1, 5],
                            wspace=0.1, hspace=0.1)

    gs_list = []
    for idx, (chrom_name, values) in enumerate(chrom_diagonals.items()):
        try:
            heatmap = np.asarray(np.vstack(values))
        except ValueError:
            log.error("Error computing diagnostic heatmap for chrom: {}".format(chrom_name))
            continue

        # get size of each cluster for the given chrom
        clust_len = [(len(v)) for v in cluster_ids[chrom_name]]

        # prepare layout
        gs_list.append(gridspec.GridSpecFromSubplotSpec(len(clust_len), 1,
                                                        subplot_spec=gs0[1, idx],
                                                        height_ratios=clust_len,
                                                        hspace=0.03))
        summary_plot_ax = plt.subplot(gs0[0, idx])
        summary_plot_ax.set_title(chrom_name)

        for cluster_number, cluster_indices in enumerate(cluster_ids[chrom_name]):
            # sort by the value at the center of the rows
            heatmap_to_plot = heatmap[cluster_indices, :]

            order = np.argsort(heatmap_to_plot[:, M_half])[::-1]
            heatmap_to_plot = heatmap_to_plot[order, :]

            # add line to summary plot ax
            y_values = heatmap_to_plot.mean(axis=0)
            x_values = np.arange(len(y_values)) - M_half
            cluster_label = "cluster_{}".format(cluster_number + 1)
            summary_plot_ax.plot(x_values, y_values, label=cluster_label)
            ax = plt.subplot(gs_list[-1][cluster_number, 0])
            ax.set_yticks([])
            if num_chromosomes > 1:
                ax.set_ylabel(cluster_label)

            if cluster_number < num_chromosomes - 1:
                ax.set_xticks([])

            heat_fig = ax.imshow(heatmap_to_plot, aspect='auto',
                                 interpolation='nearest',
                                 cmap=cm.get_cmap(args.colorMap),
                                 origin='upper', vmax=vmax_heat, vmin=vmin_heat,
                                 extent=[-M_half, M_half + 1,
                                         0, len(order)])

        summary_plot_ax.legend(ncol=1, frameon=False, markerscale=0.5)

    cbar_x = plt.subplot(gs0[1, -1])
    fig.colorbar(heat_fig, cax=cbar_x, orientation='vertical')

    file_name = args.diagnosticHeatmapFile.name
    log.info('Heatmap file saved under: {}'.format(file_name))
    plt.savefig(file_name, dpi=args.dpi, bbox_inches='tight')
    plt.close()


def main(args=None):
    args = parse_arguments().parse_args(args)

    ma = hm.hiCMatrix(args.matrix)
    ma.maskBins(ma.nan_bins)
    ma.matrix.data[np.isnan(ma.matrix.data)] = 0

    bin_size = ma.getBinSize()
    ma.maskBins(ma.nan_bins)
    ma.matrix.data = ma.matrix.data
    new_intervals = hicexplorer.utilities.enlarge_bins(ma.cut_intervals)
    ma.setCutIntervals(new_intervals)
    min_dist, max_dist = args.range.split(":")

    if args.chromosomes:
        ma.keepOnlyTheseChr(args.chromosomes)
    chrom_sizes = ma.get_chromosome_sizes()
    chrom_list = chrom_sizes.keys()
    log.info("checking range {}-{}".format(min_dist, max_dist))
    min_dist = int(min_dist)
    max_dist = int(max_dist)
    assert min_dist < max_dist, "Error lower range larger than upper range"

    if args.transform == "z-score":
        # use zscore matrix
        log.info("Computing z-score matrix. This may take a while.\n")
        ma.convert_to_zscore_matrix(maxdepth=max_dist * 2.5, perchr=True)
    elif args.transform == "obs/exp":
        # use zscore matrix
        log.info("Computing observed vs. expected matrix. This may take a while.\n")
        ma.convert_to_obs_exp_matrix(maxdepth=max_dist * 2.5, perchr=True)

    min_dist_in_bins = int(min_dist) // bin_size
    max_dist_in_bins = int(max_dist) // bin_size

    # read and sort bedgraph.
    bed_intervals = read_bed_per_chrom(args.BED)
    if args.BED2:
        bed_intervals2 = read_bed_per_chrom(args.BED2)
    else:
        bed_intervals2 = bed_intervals

    M = args.numberOfBins if args.numberOfBins % 2 == 1 else args.numberOfBins + 1
    M_half = int((M - 1) // 2)
    # make a new matrix for each chromosome.
    chrom_matrix = OrderedDict()
    chrom_total = {}
    chrom_diagonals = OrderedDict()
    chrom_contact_position = {}
    seen = {}

    center_values = {}

    chrom_list = check_chrom_str_bytes(bed_intervals, chrom_list)

    if args.genome:
            genome_matrix = OrderedDict()
            genome_total = {}
            genome_diagonals = OrderedDict()
            genome_contact_position = {}
            genome_seen = {}
            genome_center_values= {}
            genome_matrix["genome"]=[]
            genome_total["genome"]= 1
            genome_diagonals["genome"]=[]
            genome_contact_position["genome"]=[]
            genome_center_values["genome"]=[]
            genome_seen["genome"] = set()
            log.info("`--genome` is set, submatrices collected for each chromosome will be averaged all together")

    for chrom in chrom_list:
        if chrom not in bed_intervals or chrom not in bed_intervals2:
            continue

        chrom_matrix[chrom] = []
        chrom_total[chrom] = 1
        chrom_diagonals[chrom] = []
        chrom_contact_position[chrom] = []
        center_values[chrom] = []
        seen[chrom] = set()
        over_1_5 = 0
        empty_mat = 0
        chrom_bin_range = ma.getChrBinRange(toString(chrom))

        log.info("processing {}".format(chrom))

        counter = 0
        if not args.row_wise:

            bed2_len = len(bed_intervals2[chrom])
            updated_bed2 = bed_intervals2[chrom] * len(bed_intervals[chrom])
            updated_bed1 = [coord for coord in bed_intervals[chrom] for i in range(bed2_len)]
            bed_intervals[chrom] = updated_bed1
            bed_intervals2[chrom] = updated_bed2

        else:
            updated_bed1 = bed_intervals[chrom]
            updated_bed2 = bed_intervals2[chrom]

        for (start, end), (start2, end2) in zip(updated_bed1, updated_bed2):
            # check all other regions that may interact with the
            # current interval at the given depth range
            if end > chrom_sizes[chrom]:
                continue
            bin_id = ma.getRegionBinRange(toString(chrom), start, end)
            if bin_id is None:
                continue
            else:
                bin_id = bin_id[0]

            counter += 1
            if counter % 50000 == 0:
                log.info("Number of contacts considered: {:,}".format(counter))

            if end2 > chrom_sizes[chrom]:
                continue
            bin_id2 = ma.getRegionBinRange(toString(chrom), start2, end2)
            if bin_id2 is None:
                continue
            else:
                bin_id2 = bin_id2[0]
            if bin_id2 in seen[chrom]:
                continue
            if bin_id == bin_id2:
                continue
            if min_dist_in_bins <= abs(bin_id2 - bin_id) <= max_dist_in_bins:
                idx1, idx2 = sorted([bin_id, bin_id2])
                if (idx1, idx2) in seen[chrom]:
                    continue
                seen[chrom].add((idx1, idx2))
                if idx1 - M_half < chrom_bin_range[0] or idx2 + 1 + M_half > chrom_bin_range[1]:
                    continue
                try:
                    mat_to_append = ma.matrix[idx1 - M_half:idx1 + M_half + 1, :][:, idx2 - M_half:idx2 + M_half + 1].todense().astype(float)
                except IndexError:
                    log.info("index error for {} {}".format(idx1, idx2))
                    continue
                counter += 1
                if counter % 1000 == 0:
                    log.info("Number of contacts within range computed: {:,}".format(counter))
                if mat_to_append.sum() == 0:
                    empty_mat += 1
                    continue
<<<<<<< HEAD
                # to account for the fact that submatrices
                # close to the diagonal have more counts thatn
                # submatrices far from the diagonal
                # the submatrices values are normalized using the
                # total submatrix sum.

                if args.transform == 'total_counts' and mat_to_append.sum() > 0:
                    mat_to_append = mat_to_append / mat_to_append.sum()

                chrom_total[chrom] += 1
                chrom_matrix[chrom].append(mat_to_append)
                chrom_diagonals[chrom].append(mat_to_append.diagonal())
                center_values[chrom].append(ma.matrix[idx1, idx2])
                chrom_contact_position[chrom].append((start, end, start2, end2))
                if ma.matrix[idx1, idx2] > 1.5:
                    over_1_5 += 1
=======
                if min_dist_in_bins <= abs(bin_id2 - bin_id) <= max_dist_in_bins:
                    idx1, idx2 = sorted([bin_id, bin_id2])
                    if (idx1, idx2) in seen[chrom]:
                        continue
                    seen[chrom].add((idx1, idx2))
                    if idx1 - M_half < chrom_bin_range[0] or idx2 + 1 + M_half > chrom_bin_range[1]:
                        continue
                    try:
                        mat_to_append = ma.matrix[idx1 - M_half:idx1 + M_half + 1, :][:, idx2 - M_half:idx2 + M_half + 1].todense().astype(float)
                    except IndexError:
                        log.info("index error for {} {}".format(idx1, idx2))
                        continue
                    counter += 1
                    if counter % 1000 == 0:
                        log.info("Number of contacts within range computed: {:,}".format(counter))
                    if mat_to_append.sum() == 0:
                        empty_mat += 1
                        continue
                    # to account for the fact that submatrices
                    # close to the diagonal have more counts thatn
                    # submatrices far from the diagonal
                    # the submatrices values are normalized using the
                    # total submatrix sum.

                    if args.transform == 'total_counts' and mat_to_append.sum() > 0:
                        mat_to_append = mat_to_append / mat_to_append.sum()

                    chrom_total[chrom] += 1
                    chrom_matrix[chrom].append(mat_to_append)
                    chrom_diagonals[chrom].append(mat_to_append.diagonal())
                    center_values[chrom].append(ma.matrix[idx1, idx2])
                    chrom_contact_position[chrom].append((start, end, start2, end2))
                    if ma.matrix[idx1, idx2] > 1.5:
                        over_1_5 += 1
                    if args.genome:
                        genome_matrix["genome"].append(mat_to_append)
                        genome_diagonals["genome"].append(mat_to_append.diagonal())
                        genome_center_values["genome"].append(ma.matrix[idx1, idx2])
                        genome_contact_position["genome"].append((start, end, start2, end2))
>>>>>>> 6327be65

        if len(chrom_matrix[chrom]) == 0:
            log.warn("No valid submatrices were found for chrom: {}".format(chrom))
            chrom_matrix.pop(chrom, None)

        log.info("Number of matrices with ratio over 1.5 at center {}, fraction w.r.t. non empty submatrices: ({:.2f})".
                 format(over_1_5, float(over_1_5) / len(chrom_matrix[chrom])))

        log.info("Number of discarded empty submatrices  {} ({:.2f})".
                 format(empty_mat, float(empty_mat) / counter))

    if args.kmeans is not None:
        cluster_ids = cluster_matrices(chrom_matrix, args.kmeans, method='kmeans', how=args.howToCluster)
        num_clusters = args.kmeans
        if args.genome:
            genome_cluster_ids = cluster_matrices(genome_matrix, args.kmeans, method='kmeans', how=args.howToCluster)
            genome_num_clusters = args.kmeans
    elif args.hclust is not None:
        log.info("Performing hierarchical clustering."
                 "Please note that it might be very slow for large datasets.\n")
        cluster_ids = cluster_matrices(chrom_matrix, args.hclust, method='hierarchical',
                                       how=args.howToCluster)
        num_clusters = args.hclust
        if args.genome:
            genome_cluster_ids = cluster_matrices(genome_matrix, args.hclust, method='hierarchical',
                                                  how=args.howToCluster)
            genome_num_clusters = args.hclust
    else:
        # make a 'fake' clustering to generalize the plotting of the submatrices
        cluster_ids = {}
        num_clusters = 1
        for chrom in chrom_list:
            if chrom not in bed_intervals or chrom not in bed_intervals2:
                continue
            cluster_ids[chrom] = [range(len(chrom_matrix[chrom]))]
        if args.genome:
            genome_cluster_ids = {}
            genome_num_clusters = 1
            genome_cluster_ids["genome"] = [range(len(genome_matrix["genome"]))]

    if args.genome:
        plot_aggregated_contacts(genome_matrix, genome_contact_position, genome_cluster_ids, genome_num_clusters, M_half, args)
    else:
        plot_aggregated_contacts(chrom_matrix, chrom_contact_position, cluster_ids, num_clusters, M_half, args)

    if args.outFileContactPairs:
        if args.genome:
            for cluster_number, cluster_indices in enumerate(genome_cluster_ids["genome"]):
                center_values_to_order = np.array(genome_center_values["genome"])[cluster_indices]
                center_values_order = np.argsort(center_values_to_order)[::-1]

                output_name = "{file}_{chrom}_cluster_{id}.tab".format(file=args.outFileContactPairs,
                                                                       chrom="genome", id=cluster_number + 1)
                with open(output_name, 'w') as fh:
                    for cl_idx in center_values_order:
                        value = center_values_to_order[cl_idx]
                        start, end, start2, end2 = chrom_contact_position[chrom][cl_idx]
                        fh.write("{}\t{}\t{}\t{}\t{}\t{}\t{}\n".format(chrom, start, end, chrom, start2, end2, value))
        else:
            for idx, chrom in enumerate(chrom_matrix):
                if chrom not in bed_intervals or chrom not in bed_intervals2:
                    continue
                for cluster_number, cluster_indices in enumerate(cluster_ids[chrom]):
                    center_values_to_order = np.array(center_values[chrom])[cluster_indices]
                    center_values_order = np.argsort(center_values_to_order)[::-1]

                    output_name = "{file}_{chrom}_cluster_{id}.tab".format(file=args.outFileContactPairs,
                                                                       chrom=chrom, id=cluster_number + 1)
                    with open(output_name, 'w') as fh:
                        for cl_idx in center_values_order:
                            value = center_values_to_order[cl_idx]
                            start, end, start2, end2 = genome_contact_position["genome"][cl_idx]
                            fh.write("{}\t{}\t{}\t{}\t{}\t{}\t{}\n".format(chrom, start, end, chrom, start2, end2, value))

    # plot the diagonals
    # the diagonals plot is useful to see individual cases and if they had a contact in the center
    if args.diagnosticHeatmapFile:
        plot_diagnostic_heatmaps(chrom_diagonals, cluster_ids, M_half, args)<|MERGE_RESOLUTION|>--- conflicted
+++ resolved
@@ -647,24 +647,7 @@
                 if mat_to_append.sum() == 0:
                     empty_mat += 1
                     continue
-<<<<<<< HEAD
-                # to account for the fact that submatrices
-                # close to the diagonal have more counts thatn
-                # submatrices far from the diagonal
-                # the submatrices values are normalized using the
-                # total submatrix sum.
-
-                if args.transform == 'total_counts' and mat_to_append.sum() > 0:
-                    mat_to_append = mat_to_append / mat_to_append.sum()
-
-                chrom_total[chrom] += 1
-                chrom_matrix[chrom].append(mat_to_append)
-                chrom_diagonals[chrom].append(mat_to_append.diagonal())
-                center_values[chrom].append(ma.matrix[idx1, idx2])
-                chrom_contact_position[chrom].append((start, end, start2, end2))
-                if ma.matrix[idx1, idx2] > 1.5:
-                    over_1_5 += 1
-=======
+
                 if min_dist_in_bins <= abs(bin_id2 - bin_id) <= max_dist_in_bins:
                     idx1, idx2 = sorted([bin_id, bin_id2])
                     if (idx1, idx2) in seen[chrom]:
@@ -704,7 +687,6 @@
                         genome_diagonals["genome"].append(mat_to_append.diagonal())
                         genome_center_values["genome"].append(ma.matrix[idx1, idx2])
                         genome_contact_position["genome"].append((start, end, start2, end2))
->>>>>>> 6327be65
 
         if len(chrom_matrix[chrom]) == 0:
             log.warn("No valid submatrices were found for chrom: {}".format(chrom))
