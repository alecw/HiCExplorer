--- conflicted
+++ resolved
@@ -67,14 +67,9 @@
 def compute_viewpoint(pViewpointObj, pArgs, pQueue, pReferencePoints, pGeneList, pMatrix, pBackgroundModel):
 
     for i, referencePoint in enumerate(pReferencePoints):
-<<<<<<< HEAD
-        region_start, region_end, _range = pViewpointObj.calculateViewpointRange(referencePoint, (500000, 500000))
-        # log.debug('_range {}'.format(_range))
-=======
         # range of viewpoint with reference point in the middle in genomic units
         region_start, region_end, _range = pViewpointObj.calculateViewpointRange(referencePoint, pArgs.range)
         
->>>>>>> 5dae5464
         data_list = pViewpointObj.computeViewpoint(referencePoint, referencePoint[0], region_start, region_end)
         if pArgs.averageContactBin > 0:
             data_list = pViewpointObj.smoothInteractionValues(data_list, pArgs.averageContactBin)
