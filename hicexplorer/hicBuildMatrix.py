import argparse
import sys
import numpy as np
from scipy.sparse import coo_matrix, dia_matrix
import time
from os import unlink
import os
import shutil
import pysam
from distutils.version import LooseVersion
from six.moves import xrange


from ctypes import Structure, c_uint, c_ushort
from multiprocessing import Process, Queue
from multiprocessing.sharedctypes import Array, RawArray

from intervaltree import IntervalTree, Interval

# own tools
from hicexplorer import HiCMatrix as hm
from hicexplorer.utilities import getUserRegion, genomicRegion
from hicexplorer._version import __version__
import hicexplorer.hicPrepareQCreport as QC


class C_Interval(Structure):
    """Struct to map a Interval form intervaltree as a multiprocessing.sharedctype"""
    _fields_ = [("begin", c_uint),
                ("end", c_uint),
                ("data", c_uint)]


class C_Coverage(Structure):
    """Struct to model the coverage as a multiprocessing.sharedctype"""

    _fields_ = [("begin", c_uint),
                ("end", c_uint)]


class ReadPositionMatrix(object):
    """A class to check for PCR duplicates.
       A set storing all possible
       start sites. Checks if read is already in the set.
    """

    def __init__(self):
        """
        >>> rp = ReadPositionMatrix()
        >>> rp.is_duplicated('1', 0, '2', 0)
        False
        >>> rp.is_duplicated('1', 0, '2', 0)
        True
        """

        self.pos_matrix = set()

    def is_duplicated(self, chrom1, start1, chrom2, start2):
        if chrom1 < chrom2:
            id_string = "{}-{}".format(chrom1, chrom2)
        else:
            id_string = "{}-{}".format(chrom2, chrom1)

        if start1 < start2:
            id_string += "-{}-{}".format(start1, start2)
        else:
            id_string += "-{}-{}".format(start2, start1)

        if id_string in self.pos_matrix:
            return True
        else:
            self.pos_matrix.add(id_string)
            return False


def parse_arguments(args=None):

    parser = argparse.ArgumentParser(
        formatter_class=argparse.ArgumentDefaultsHelpFormatter,
        description=('Using an alignment from a program that supports '
                     'local alignment (eg. Bowtie2) where both '
                     'PE reads are mapped using  the --local '
                     'option, this program reads such file and '
                     'creates a matrix of interactions.'))

    # define the arguments
    parser.add_argument('--samFiles', '-s',
                        help='The two sam files to process',
                        metavar='two sam files',
                        nargs=2,
                        type=argparse.FileType('r'),
                        required=True)

    parser.add_argument('--outBam', '-b',
<<<<<<< HEAD
                         help='Bam file to process. Optional parameter. '
                         'An bam file containing all valid Hi-C reads can be created '
                         'using this option. This bam file could be useful to inspect '
                         'the distribution of valid Hi-C reads pairs or for other '
                         'downstream analysis, but is not used by any HiCExplorer tool. '
                         'Computation will be significant longer if this option is set.',

=======
                        help='Output BAM file containing valid '
                             'Hi-C read pairs.',
>>>>>>> 9a5379f2
                        metavar='bam file',
                        type=argparse.FileType('w'),
                        required=True)

    group = parser.add_mutually_exclusive_group(required=True)

    group.add_argument('--binSize', '-bs',
                       help='Size in bp for the bins. The bin size depends '
                            'on the depth of sequencing. Use a larger bin size for '
                            'libraries sequenced with lower depth.',
                       type=int,
                       default=10000)

    group.add_argument('--restrictionCutFile', '-rs',
                       help=('BED file with all restriction cut places '
                             '(output of "findRestSite" command). '
                             'Should contain only  mappable '
                             'restriction sites. If given, the bins are '
                             'set to match the restriction fragments (i.e. '
                             'the region between one restriction site and '
                             'the next).'),
                       type=argparse.FileType('r'),
                       metavar='BED file')

    parser.add_argument('--minDistance',
                        help='Minimum distance between restriction sites. '
                        'Restriction sites that are closer than this '
                        'distance are merged into one. This option only '
                        'applies if --restrictionCutFile is given.',
                        type=int,
                        default=300,
                        required=False)

    parser.add_argument('--maxDistance',
                        help='Maximum distance (in bp) from restriction site '
                        'to read, to consider a read a valid one. This option '
                        'only applies if --restrictionCutFile is given.',
                        type=int,
                        default=800,
                        required=False)

    parser.add_argument('--restrictionSequence', '-seq',
                        help='Sequence of the restriction site. This is used '
                        'to discard reads that end/start with such sequence '
                        'and that are considered un-ligated fragments or '
                        '"dangling-ends". If not given, such statistics will '
                        'not be available.')

    parser.add_argument('--outFileName', '-o',
                        help='Output file name for the HiC matrix',
                        metavar='FILENAME',
                        type=argparse.FileType('w'),
                        required=True)

    parser.add_argument('--QCfolder',
                        help='Path of folder to save the quality control data for the matrix',
                        metavar='FOLDER',
                        required=True)

    parser.add_argument('--region', '-r',
                        help='Region of the genome to limit the operation to. '
                        'The format is chr:start-end. Also valid is just to '
                        'specify a chromosome, for example --region chr10',
                        metavar="CHR:START-END",
                        required=False,
                        type=genomicRegion
                        )
    # curently not implemented
    parser.add_argument('--removeSelfLigation',
                        # help='If set, inward facing reads less than 1000 bp apart and having a restriction'
                        #     'site in between are removed. Although this reads do not contribute to '
                        #     'any distant contact, they are useful to account for bias in the data.',
                        help=argparse.SUPPRESS,
                        required=False,
                        default=True
                        # action='store_true'
                        )

    parser.add_argument('--removeSelfCircles',
                        help='If set, outward facing reads, at a distance '
                        'of less than 25kbs are removed.',
                        required=False,
                        action='store_true'
                        )

    parser.add_argument('--minMappingQuality',
                        help='minimun mapping quality for reads to be accepted. '
                             'Because the restriction enzyme site could be located '
                             'on top of the read, this may reduce the '
                             'reported quality of the read. Thus, this parameter '
                             'may be adusted if too many low quality '
                             '(but otherwise perfectly valid hic-reads) are found.'
                             'A good strategy is to make a test run (using the --doTestRun), '
                             'then checking the results to see if too many low quality '
                             'reads are present and then using the bam file generated to '
                             'check if those low quality reads are caused by the read '
                             'not being mapped entirely.',
                        required=False,
                        default=15,
                        type=int
                        )
    parser.add_argument('--threads',
                        help='Number of threads. Using the python multiprocessing module.'
                        ' One master process which is used to read the input file into the buffer and one process which is merging '
                        'the output bam files of the processes into one output bam file.'
                        ' This means that two processes less as defined do the computation. Minimum value is 3.',
                        required=False,
                        default=4,
                        type=int
                        )
    parser.add_argument('--inputBufferSize',
                        help='Size of the input buffer of each thread. 100,000 read pairs per input file per thread is the default value.'
                             ' Reduce value to decrease memory usage.',
                        required=False,
                        default=100000,
                        type=int
                        )
    parser.add_argument('--outputFileBufferDir',
                        help='The location of the output file buffer. At this location the intermediate \'bam\' files and \'bam_done\' are stored. Per default /dev/shm/ is used which is in the most Linux systems a RAM disk. '
                        'Please make sure no other instance of hicBuildMatrix is accessing this directory at the same time or that old tmp files, maybe from '
                        'an interupted run of hicBuildMatrix, are stored there. It could cause some non expected behaviour and or results.',
                        required=False,
                        default='/dev/shm/',
                        type=str
                        )
    parser.add_argument('--doTestRun',
                        help='A test run is useful to test the quality '
                             'of a Hi-C experiment quickly. It works by '
                             'testing only 1,000.000 reads. This option '
                             'is useful to get an idea of quality control '
                             'values like inter-chromosomal interactins, '
                             'duplication rates etc.',
                        action='store_true'
                        )

    parser.add_argument('--skipDuplicationCheck',
                        help='Identification of duplicated read pairs is '
                             'memory consuming. Thus, in case of memory '
                             'errors this check can be skipped. However, '
                             'consider running a `--doTestRun` first to '
                             'get an estimation of the duplicated reads. ',
                        action='store_true'
                        )

    parser.add_argument('--version', action='version',
                        version='%(prog)s {}'.format(__version__))

    return parser


def intervalListToIntervalTree(interval_list):
    r"""
    given a dictionary containing tuples of chrom, start, end,
    this is transformed to an interval trees. To each
    interval an id is assigned, this id corresponds to the
    position of the interval in the given array of tuples
    and if needed can be used to identify
    the index of a row/colum in the hic matrix.

    >>> bin_list = [('chrX', 0, 50000), ('chrX', 50000, 100000)]
    >>> res = intervalListToIntervalTree(bin_list)
    >>> sorted(res['chrX'])
    [Interval(0, 50000, 0), Interval(50000, 100000, 1)]
    """
    bin_int_tree = {}

    for intval_id, intval in enumerate(interval_list):
        chrom, start, end = intval[0:3]
        if chrom not in bin_int_tree:
            bin_int_tree[chrom] = IntervalTree()
        bin_int_tree[chrom].add(Interval(start, end, intval_id))

    return bin_int_tree


def get_bins(bin_size, chrom_size, region=None):
    r"""
    Split the chromosomes into even sized bins
    of length bin_size.

    Returns a list of tuples containing
    ('chrom', start, end)

    >>> test = Tester()
    >>> chrom_size = get_chrom_sizes(pysam.Samfile(test.bam_file_1))
    >>> get_bins(50000, chrom_size)
    [('contig-2', 0, 3345), ('contig-1', 0, 7125)]
    >>> get_bins(50000, chrom_size, region='contig-1')
    [('contig-1', 0, 7125)]
    """
    bin_intvals = []
    start = 0
    if region:
        chrom_size, start, _, _ = \
            getUserRegion(chrom_size, region)

    for chrom, size in chrom_size:
        for interval in xrange(start, size, bin_size):
            bin_intvals.append((chrom, interval,
                                min(size, interval + bin_size)))
    return bin_intvals


def bed2interval_list(bed_file_handler):
    r"""
    reads a BED file and returns
    a list of tuples containing
    (chromosome name, start, end)

    >>> import tempfile, os

    Make a temporary BED file
    >>> _file = tempfile.NamedTemporaryFile(delete=False)
    >>> _file.write('chr1\t10\t20\tH1\t0\n')
    >>> _file.write("chr1\t60\t70\tH2\t0\n")
    >>> _file.close()
    >>> bed2interval_list(open(_file.name))
    [('chr1', 10, 20), ('chr1', 60, 70)]
    >>> os.remove(_file.name)
    """
    count = 0
    interval_list = []
    for line in bed_file_handler:
        count += 1
        fields = line.strip().split()
        try:
            chrom, start, end = fields[0], int(fields[1]), int(fields[2])
        except IndexError:
            sys.stderr.write("error reading BED file at line {}".format(count))

        interval_list.append((chrom, start, end))
    return interval_list


def get_rf_bins(rf_cut_intervals, min_distance=200, max_distance=800):
    r"""
    returns a list of tuples containing a bin having the format:
    ('chrom', start, end)

    The goal is to have bins containing each  a restriction site close to
    the center. Restriction sites that are less than 'min_distance' appart
    are merged. To the left and right of the restriction site
    'max_distance' bp are added unless they clash with other bin.
    Resulting bins are not immediately one after the other.

    The given cut sites list has to be ordered chr, and start site

    :param rf_cut_intervals: list of tuples containing the position of restriction fragment sites
    :param min_distance: min distance between restriction fragment sites.
    :param max_distance: max distance between restriction fragment and bin border.
    :return:

    # two restriction sites of length 10
    >>> rf_cut_interval = [('chr1', 10, 20), ('chr1', 60, 70)]

    The following two bins are close together
    and should be  merged under min_distance = 20
    >>> rf_cut_interval.extend([('chr2', 20, 30), ('chr2', 40, 50),
    ... ('chr2', 70, 80)])
    >>> get_rf_bins(rf_cut_interval, min_distance=10, max_distance=20)
    [('chr1', 0, 40), ('chr1', 40, 90), ('chr2', 0, 60), ('chr2', 60, 100)]
    """
    sys.stderr.write("Minimum distance considered between "
                     "restriction sites is {}\nMax "
                     "distance: {}\n".format(min_distance, max_distance))

    chrom, start, end = zip(*rf_cut_intervals)
    rest_site_len = end[0] - start[0]

    # find sites that are less than min_distance apart
    to_merge = np.flatnonzero(np.diff(start) - rest_site_len <= min_distance)
    to_merge += 1  # + 1 to account for np.diff index handling
    merge_idx = 0
    # add max_distance to both sides
    start = np.array(start) - max_distance
    end = np.array(end) + max_distance
    new_start = [max(0, start[0])]
    new_end = []
    new_chrom = [chrom[0]]
    for idx in range(1, len(start)):
        # identify end of chromosome
        if chrom[idx] != chrom[idx - 1]:
            new_start.append(max(0, start[idx]))
            new_end.append(end[idx - 1])
            new_chrom.append(chrom[idx])
            merge_idx += 1
            continue

        if merge_idx < len(to_merge) and idx == to_merge[merge_idx]:
            merge_idx += 1
            continue

        # identify overlapping bins
        if chrom[idx] == chrom[idx - 1] and end[idx - 1] > start[idx]:
            middle = start[idx] + int((end[idx - 1] - start[idx]) / 2)
            new_start.append(middle)
            new_end.append(middle)
        else:
            new_start.append(start[idx])
            new_end.append(end[idx - 1])
        new_chrom.append(chrom[idx])

    new_end.append(end[-1])
    assert len(new_chrom) == len(new_start), "error"
    assert len(new_end) == len(new_start), "error"

    intervals = zip(new_chrom, new_start, new_end)
    intervals = [(_chrom, _start, _end) for _chrom, _start, _end in intervals if _end - _start >= min_distance]
    return intervals


def get_chrom_sizes(bam_handle):
    """
    return the list of chromosome names and their
    size from the bam file
    The return value is a list of the form
    [('chr1', 2343434), ('chr2', 43432432)]

    >>> test = Tester()
    >>> get_chrom_sizes(pysam.Samfile(test.bam_file_1, 'rb'))
    [('contig-2', 3345), ('contig-1', 7125)]
    """

    # in some cases there are repeated entries in
    # the bam file. Thus, I first convert to dict,
    # then to list.
    list_chrom_sizes = dict(zip(bam_handle.references,
                                bam_handle.lengths))
    return list_chrom_sizes.items()


def check_dangling_end(read, dangling_sequences):
    """
    given a pysam read object, this function
    checks if a forward read starts with
    the dangling sequence or if a reverse
    read ends with the dangling sequence.
    """
    ds = dangling_sequences
    # skip forward read that stars with the restriction sequence
    if not read.is_reverse and \
            read.seq.upper()[0:len(ds['pat_forw'])] == ds['pat_forw']:
        return True

    # skip reverse read that ends with the restriction sequence
    if read.is_reverse and \
            read.seq.upper()[-len(ds['pat_rev']):] == ds['pat_rev']:
        return True

    return False


def get_supplementary_alignment(read, pysam_obj):
    """Checks if a read has a supplementary alignment
    :param read pysam AlignedSegment
    :param pysam_obj pysam file object

    :return pysam AlignedSegment of the supplementary aligment or None in case of no supplementary alignment
    """

    # the SA field contains a list of other alignments as a ';' delimited list in the format
    # rname,pos,strand,CIGAR,mapQ,NM;
    if read.has_tag('SA'):
        # field always ends in ';' thus last element after split is always empty, hence [0:-1]
        other_alignments = read.get_tag('SA').split(";")[0:-1]
        supplementary_alignment = []
        for i in range(len(other_alignments)):
            _sup = pysam_obj.next()
            if _sup.is_supplementary and _sup.qname == read.qname:
                supplementary_alignment.append(_sup)

        return supplementary_alignment

    else:
        return None


def get_correct_map(primary, supplement_list):
    """
    Decides which of the mappings, the primary or supplement, is correct. In the case of
    long reads (eg. 150bp) the restriction enzyme site could split the read into two parts
    but only the mapping corresponding to the start of the read should be considered as
    the correct one.

    For example:

    Forward read:

                          _  <- cut site
    |======================|==========>
                           -
    |----------------------|
        correct mapping


    reverse read:

                          _  <- cut site
    <======================|==========|
                           -
                           |----------|
                           correct mapping


    :param primary: pysam AlignedSegment for primary mapping
    :param supplement_list: list of pysam AlignedSegment for secondary mapping

    :return: pysam AlignedSegment that is mapped correctly
    """

    for supplement in supplement_list:
        assert primary.qname == supplement.qname, "ERROR, primary " \
            "and supplementary reads do not have the same id. The ids " \
            "are as follows\n{}\n{}".format(primary.qname, supplement.qname)
    read_list = [primary] + supplement_list
    first_mapped = []
    for idx, read in enumerate(read_list):
        if read.is_reverse:
            cigartuples = read.cigartuples[::-1]
        else:
            cigartuples = read.cigartuples[:]

        first_mapped.append([x for x, cig in enumerate(cigartuples) if cig[0] == 0][0])
    # find which read has a cigar string that maps first than any of the others.
    idx_min = first_mapped.index(min(first_mapped))

    return read_list[idx_min]


def enlarge_bins(bin_intervals, chrom_sizes):
    r"""
    takes a list of consecutive but not
    one after the other bin intervals
    and joins them such that the
    end and start of consecutive bins
    is the same.

    >>> chrom_sizes = [('chr1', 100), ('chr2', 100)]
    >>> bin_intervals =     [('chr1', 10, 30), ('chr1', 50, 80),
    ... ('chr2', 10, 60), ('chr2', 60, 90)]
    >>> enlarge_bins(bin_intervals, chrom_sizes)
    [('chr1', 0, 40), ('chr1', 40, 100), ('chr2', 0, 60), ('chr2', 60, 100)]
    """
    # enlarge remaining bins
    chr_start = True
    chrom_sizes_dict = dict(chrom_sizes)
    for idx in xrange(len(bin_intervals) - 1):
        chrom, start, end = bin_intervals[idx]
        chrom_next, start_next, end_next = bin_intervals[idx + 1]
        if chr_start is True:
            start = 0
            chr_start = False
        if chrom == chrom_next and \
                end != start_next:
            middle = start_next - (start_next - end) / 2
            bin_intervals[idx] = (chrom, start, middle)
            bin_intervals[idx + 1] = (chrom, middle, end_next)
        if chrom != chrom_next:
            bin_intervals[idx] = (chrom, start, chrom_sizes_dict[chrom])
            bin_intervals[idx + 1] = (chrom_next, 0, end_next)

    chrom, start, end = bin_intervals[-1]
    bin_intervals[-1] = (chrom, start, chrom_sizes_dict[chrom])

    return bin_intervals


def readBamFiles(pFileOneIterator, pFileTwoIterator, pNumberOfItemsPerBuffer, pSkipDuplicationCheck, pReadPosMatrix, pRefId2name, pMinMappingQuality):
    """Read the two bam input files into n buffers each with pNumberOfItemsPerBuffer
        with n = number of processes. The duplication check is handled here too."""
    buffer_mate1 = []
    buffer_mate2 = []
    duplicated_pairs = 0
    one_mate_unmapped = 0
    one_mate_not_unique = 0
    one_mate_low_quality = 0

    all_data_read = False
    j = 0
    iter_num = 0
    while j < pNumberOfItemsPerBuffer:
        try:
            mate1 = pFileOneIterator.next()
            mate2 = pFileTwoIterator.next()
        except StopIteration:
            all_data_read = True
            break
        iter_num += 1

        # skip 'not primary' alignments
        while mate1.flag & 256 == 256:
            try:
                mate1 = pFileOneIterator.next()
            except StopIteration:
                all_data_read = True
                break
        while mate2.flag & 256 == 256:
            try:
                mate2 = pFileTwoIterator.next()
            except StopIteration:
                # pTerminateSignal.set()
                all_data_read = True
                break

        assert mate1.qname == mate2.qname, "FATAL ERROR {} {} " \
            "Be sure that the sam files have the same read order " \
            "If using Bowtie2 or Hisat2 add " \
            "the --reorder option".format(mate1.qname, mate2.qname)

        # check for supplementary alignments
        # (needs to be done before skipping any unmapped reads
        # to keep the order of the two bam files in sync)
        mate1_supplementary_list = get_supplementary_alignment(mate1, pFileOneIterator)
        mate2_supplementary_list = get_supplementary_alignment(mate2, pFileTwoIterator)

        if mate1_supplementary_list:
            mate1 = get_correct_map(mate1, mate1_supplementary_list)

        if mate2_supplementary_list:
            mate2 = get_correct_map(mate2, mate2_supplementary_list)

        # skip if any of the reads is not mapped
        if mate1.flag & 0x4 == 4 or mate2.flag & 0x4 == 4:
            one_mate_unmapped += 1
            continue

        # skip if the read quality is low
        if mate1.mapq < pMinMappingQuality or mate2.mapq < pMinMappingQuality:
            # for bwa other way to test
            # for multi-mapping reads is with a mapq = 0
            # the XS flag is not reliable.
            if mate1.mapq == 0 & mate2.mapq == 0:
                one_mate_not_unique += 1
                continue

            """
            # check if low quality is because of
            # read being repetitive
            # by reading the XS flag.
            # The XS:i field is set by bowtie when a read is
            # multi read and it contains the mapping score of the next
            # best match
            if 'XS' in dict(mate1.tags) or 'XS' in dict(mate2.tags):
                one_mate_not_unique += 1
                continue
            """

            one_mate_low_quality += 1
            continue

        if pSkipDuplicationCheck is False:
            if pReadPosMatrix.is_duplicated(pRefId2name[mate1.rname],
                                            mate1.pos,
                                            pRefId2name[mate2.rname],
                                            mate2.pos):
                duplicated_pairs += 1
                continue
        buffer_mate1.append(mate1)
        buffer_mate2.append(mate2)
        j += 1

    if all_data_read and len(buffer_mate1) != 0 and len(buffer_mate2) != 0:
        return buffer_mate1, buffer_mate2, True, duplicated_pairs, one_mate_unmapped, one_mate_not_unique, one_mate_low_quality, iter_num - len(buffer_mate1)
    if all_data_read and len(buffer_mate1) == 0 or len(buffer_mate2) == 0:
        return None, None, True, duplicated_pairs, one_mate_unmapped, one_mate_not_unique, one_mate_low_quality, iter_num - len(buffer_mate1)
    return buffer_mate1, buffer_mate2, False, duplicated_pairs, one_mate_unmapped, one_mate_not_unique, one_mate_low_quality, iter_num - len(buffer_mate1)


def process_data(pMateBuffer1, pMateBuffer2, pMinMappingQuality,
                 pRemoveSelfCircles, pRestrictionSequence, pRemoveSelfLigation, pMatrixSize,
                 pReadPosMatrix, pRfPositions, pRefId2name,
                 pDanglingSequences, pBinsize, pResultIndex,
                 pQueueOut, pTemplate, pOutputBamSet, pOutputName, pCounter,
                 pSharedBinIntvalTree, pDictBinIntervalTreeIndex, pCoverage, pCoverageIndex, pOutputFileBufferDir,
                 pRow, pCol, pData):

    one_mate_unmapped = 0
    one_mate_low_quality = 0
    one_mate_not_unique = 0
    dangling_end = 0
    self_circle = 0
    self_ligation = 0
    same_fragment = 0
    mate_not_close_to_rf = 0

    count_inward = 0
    count_outward = 0
    count_left = 0
    count_right = 0
    inter_chromosomal = 0
    short_range = 0
    long_range = 0

    pair_added = 0

    # row = np.empty(len(pMateBuffer1), dtype=np.uint32)
    # col = np.empty(len(pMateBuffer1), dtype=np.uint32)
    # data = np.empty(len(pMateBuffer1), dtype=np.uint8)

    iter_num = 0
    hic_matrix = None
    if pOutputBamSet:
        out_bam = pysam.Samfile(os.path.join(pOutputFileBufferDir, pOutputName), 'wb', template=pTemplate)

    if pMateBuffer1 is None or pMateBuffer2 is None:

        pQueueOut.put([hic_matrix, [one_mate_unmapped, one_mate_low_quality, one_mate_not_unique, dangling_end, self_circle, self_ligation, same_fragment,
                                    mate_not_close_to_rf, count_inward, count_outward,
                                    count_left, count_right, inter_chromosomal, short_range, long_range, pair_added, iter_num, pResultIndex]])
        return

    while iter_num < len(pMateBuffer1) and iter_num < len(pMateBuffer2):
        mate1 = pMateBuffer1[iter_num]
        mate2 = pMateBuffer2[iter_num]
        iter_num += 1

        # check if reads belong to a bin
        #
        # pDictBinInterval stores the start and end position for each chromsome in the array 'pSharedBinIntvalTree'
        # To get to the right interval a binary search is used.
        mate_bins = []
        mate_is_unasigned = False
        for mate in [mate1, mate2]:
            mate_ref = pRefId2name[mate.rname]
            # find the middle genomic position of the read. This is used to find the bin it belongs to.
            read_middle = mate.pos + int(mate.qlen / 2)
            try:
                start, end = pDictBinIntervalTreeIndex[mate_ref]
                middle_pos = int((start + end) / 2)
                mate_bin = None
                while not start > end:
                    if pSharedBinIntvalTree[middle_pos].begin <= read_middle and read_middle <= pSharedBinIntvalTree[middle_pos].end:
                        mate_bin = pSharedBinIntvalTree[middle_pos]
                        mate_is_unasigned = False
                        break
                    elif pSharedBinIntvalTree[middle_pos].begin > read_middle:
                        end = middle_pos - 1
                        middle_pos = int((start + end) / 2)
                        mate_is_unasigned = True
                    else:
                        start = middle_pos + 1
                        middle_pos = int((start + end) / 2)
                        mate_is_unasigned = True

            except:
                # for small contigs it can happen that they are not
                # in the bin_intval_tree keys if no restriction site is found on the contig.
                mate_is_unasigned = True
                break

            # report no match case
            if mate_bin is None:
                mate_is_unasigned = True
                break
            mate_bin_id = mate_bin.data
            mate_bins.append(mate_bin_id)

        # if a mate is unassigned, it means it is not close
        # to a restriction sites
        if mate_is_unasigned is True:
            mate_not_close_to_rf += 1
            continue

        # check if mates are in the same chromosome
        if mate1.reference_id != mate2.reference_id:
            orientation = 'diff_chromosome'
        else:
            # to identify 'inward' and 'outward' orientations
            # the order or the mates in the genome has to be
            # known.
            if mate1.pos < mate2.pos:
                first_mate = mate1
                second_mate = mate2
            else:
                first_mate = mate2
                second_mate = mate1

            """
            outward
            <---------------              ---------------->

            inward
            --------------->              <----------------

            same-strand-right
            --------------->              ---------------->

            same-strand-left
            <---------------              <----------------
            """

            if not first_mate.is_reverse and second_mate.is_reverse:
                orientation = 'inward'
            elif first_mate.is_reverse and not second_mate.is_reverse:
                orientation = 'outward'
            elif first_mate.is_reverse and second_mate.is_reverse:
                orientation = 'same-strand-left'
            else:
                orientation = 'same-strand-right'

            # check self-circles
            # self circles are defined as pairs within 25kb
            # with 'outward' orientation (Jin et al. 2013. Nature)
            if abs(mate2.pos - mate1.pos) < 25000 and orientation == 'outward':
                self_circle += 1
                if pRemoveSelfCircles:
                    continue

            # check for dangling ends if the restriction sequence
            # is known:
            if pRestrictionSequence:
                if check_dangling_end(mate1, pDanglingSequences) or \
                        check_dangling_end(mate2, pDanglingSequences):
                    dangling_end += 1
                    continue

            if abs(mate2.pos - mate1.pos) < 1000 and orientation == 'inward':
                has_rf = []

                if pRfPositions and pRestrictionSequence:
                    # check if in between the two mate
                    # ends the restriction fragment is found.

                    # the interval used is:
                    # start of fragment + length of restriction sequence
                    # end of fragment - length of restriction sequence
                    # the restriction sequence length is subtracted
                    # such that only fragments internally containing
                    # the restriction site are identified
                    frag_start = min(mate1.pos, mate2.pos) + len(pRestrictionSequence)
                    frag_end = max(mate1.pos + mate1.qlen, mate2.pos + mate2.qlen) - len(pRestrictionSequence)
                    mate_ref = pRefId2name[mate1.rname]
                    has_rf = sorted(pRfPositions[mate_ref][frag_start: frag_end])

                # case when there is no restriction fragment site between the mates
                if len(has_rf) == 0:
                    same_fragment += 1
                    continue

                self_ligation += 1

                if pRemoveSelfLigation:
                    # skip self ligations
                    continue

            # set insert size to save bam
            mate1.isize = mate2.pos - mate1.pos
            mate2.isize = mate1.pos - mate2.pos

        # if mate_bins, which is set in the previous section
        # does not have size=2, it means that one
        # of the exceptions happened
        if len(mate_bins) != 2:
            continue

        # count type of pair (distance, orientation)
        if mate1.reference_id != mate2.reference_id:
            inter_chromosomal += 1

        elif abs(mate2.pos - mate1.pos) < 20000:
            short_range += 1
        else:
            long_range += 1

        if orientation == 'inward':
            count_inward += 1
        elif orientation == 'outward':
            count_outward += 1
        elif orientation == 'same-strand-left':
            count_left += 1
        elif orientation == 'same-strand-right':
            count_right += 1

        for mate in [mate1, mate2]:
            # fill in coverage vector
            vec_start = max(0, mate.pos - mate_bin.begin) / pBinsize
            length_coverage = pCoverageIndex[mate_bin_id].end - pCoverageIndex[mate_bin_id].begin
            vec_end = min(length_coverage, vec_start +
                          len(mate.seq) / pBinsize)
            coverage_index = pCoverageIndex[mate_bin_id].begin + vec_start
            coverage_end = pCoverageIndex[mate_bin_id].begin + vec_end
            for i in xrange(coverage_index, coverage_end, 1):
                pCoverage[i] += 1

        pRow[pair_added] = mate_bins[0]
        pCol[pair_added] = mate_bins[1]
        pData[pair_added] = np.uint8(1)

        pair_added += 1
        if pOutputBamSet:
            # out_bam = pysam.Samfile(pOutputName, 'wb', template=pTemplate)
            # prepare data for bam output
            # set the flag to point that this data is paired
            mate1.flag |= 0x1
            mate2.flag |= 0x1

            # set one read as the first in pair and the
            # other as second
            mate1.flag |= 0x40
            mate2.flag |= 0x80

            # set chrom of mate
            mate1.mrnm = mate2.rname
            mate2.mrnm = mate1.rname

            # set position of mate
            mate1.mpos = mate2.pos
            mate2.mpos = mate1.pos
            out_bam.write(mate1)
            out_bam.write(mate2)

    # hic_matrix = coo_matrix((data[:pair_added], (row[:pair_added], col[:pair_added])), shape=(pMatrixSize, pMatrixSize), dtype='uint16')
    # row = None
    # col = None
    # data = None
    if pOutputBamSet:
        out_bam.close()

    pQueueOut.put([[one_mate_unmapped, one_mate_low_quality, one_mate_not_unique, dangling_end, self_circle, self_ligation, same_fragment,
                                mate_not_close_to_rf, count_inward, count_outward,
                                count_left, count_right, inter_chromosomal, short_range, long_range, pair_added, len(pMateBuffer1), pResultIndex, pCounter]])
    return


def write_bam(pOutputBam, pTemplate, pOutputFileBufferDir):

    out_bam = pysam.Samfile(os.path.join(pOutputFileBufferDir, pOutputBam), 'wb', template=pTemplate)

    counter = 0
    while not os.path.isfile(os.path.join(pOutputFileBufferDir, 'done_processing')) or os.path.isfile(os.path.join(pOutputFileBufferDir, str(counter) + '.bam_done')):
        if os.path.isfile(os.path.join(pOutputFileBufferDir, str(counter) + '.bam_done')):
            out_put_threads = pysam.Samfile(os.path.join(pOutputFileBufferDir, str(counter) + '.bam'), 'rb')
            while True:
                try:
                    data = out_put_threads.next()
                except StopIteration:
                    break
                out_bam.write(data)
            out_put_threads.close()
            os.remove(os.path.join(pOutputFileBufferDir, str(counter) + '.bam'))
            os.remove(os.path.join(pOutputFileBufferDir, str(counter) + '.bam_done'))
            counter += 1
        else:
            time.sleep(3)

    out_bam.close()
    os.remove(os.path.join(pOutputFileBufferDir, 'done_processing'))


def main(args=None):
    """
    Reads line by line two bam files that are not sorted.
    Each line in the two bam files should correspond
    to the mapped position of the two ends of a Hi-C
    fragment.

    Each mate pair is assessed to determine if it is
    a valid Hi-C pair, in such case a matrix
    reporting the counts of mates is constructed.

    A bam file containing the valid Hi-C reads
    is also constructed
    """

    args = parse_arguments().parse_args(args)
    try:
        QC.make_sure_path_exists(args.QCfolder)
    except OSError:
        exit("Can't open/create QC folder path: {}. Please check".format(args.QCfolder))
 
    if args.threads < 3:
        exit("\nAt least three threads need to be defined.\n")

    sys.stderr.write("reading {} and {} to build hic_matrix\n".format(args.samFiles[0].name,
                                                                      args.samFiles[1].name))
    str1 = pysam.Samfile(args.samFiles[0].name, 'rb')
    str2 = pysam.Samfile(args.samFiles[1].name, 'rb')

    args.samFiles[0].close()
    args.samFiles[1].close()
    outputFileBufferDir = args.outputFileBufferDir
    outputFileBufferDir = os.path.join(outputFileBufferDir)
    # if not outputFileBufferDir[:-1] == '/':
    #     outputFileBufferDir += '/'
    if args.outBam:
        args.outBam.close()

    chrom_sizes = get_chrom_sizes(str1)

    read_pos_matrix = ReadPositionMatrix()

    # define bins
    rf_positions = None
    if args.restrictionCutFile:
        rf_interval = bed2interval_list(args.restrictionCutFile)
        bin_intervals = get_rf_bins(rf_interval,
                                    min_distance=args.minDistance,
                                    max_distance=args.maxDistance)

        rf_positions = intervalListToIntervalTree(rf_interval)
    else:
        bin_intervals = get_bins(args.binSize, chrom_sizes, args.region)

    matrix_size = len(bin_intervals)
    bin_intval_tree = intervalListToIntervalTree(bin_intervals)
    ref_id2name = str1.references

    # build c_type shared memory for the interval tree
    shared_array_list = []
    index_dict = {}
    # j = 0
    # interval_list = []
    end = -1
    for i, seq in enumerate(bin_intval_tree):
        start = end + 1
        interval_list = []
        for interval in bin_intval_tree[seq]:
            interval_list.append((interval.begin, interval.end, interval.data))
            # j += 1
        # end = j - 1
        end = start + len(bin_intval_tree[seq]) - 1
        index_dict[seq] = (start, end)
        interval_list = sorted(interval_list)
        shared_array_list.extend(interval_list)
    shared_build_intval_tree = RawArray(C_Interval, shared_array_list)
    bin_intval_tree = None
    dangling_sequences = dict()
    if args.restrictionSequence:
        # build a list of dangling sequences
        args.restrictionSequence = args.restrictionSequence.upper()
        dangling_sequences['pat_forw'] = args.restrictionSequence[1:]
        dangling_sequences['pat_rev'] = args.restrictionSequence[:-1]
        sys.stderr.write("dangling sequences to check "
                         "are {}\n".format(dangling_sequences))

    # initialize coverage vectors that
    # save the number of reads that overlap
    # a bin.
    # To save memory, coverage is not measured by bp
    # but by bins of length 10bp
    binsize = 10
    number_of_elements_coverage = 0
    start_pos_coverage = []
    end_pos_coverage = []

    for chrom, start, end in bin_intervals:
        # chrom, start, end = value
        start_pos_coverage.append(number_of_elements_coverage)

        number_of_elements_coverage += (end - start) / binsize
        end_pos_coverage.append(number_of_elements_coverage - 1)
    # pos_coverage_ = zip(start_pos_coverage, end_pos_coverage)
    pos_coverage = RawArray(C_Coverage, zip(start_pos_coverage, end_pos_coverage))
    # pos_coverage_ = None
    start_pos_coverage = None
    end_pos_coverage = None
    coverage = Array(c_uint, number_of_elements_coverage)


    # define global shared ctypes arrays for row, col and data
    args.threads = args.threads - 2
    row = [None] * args.threads
    col = [None] * args.threads
    data = [None] * args.threads
    for i in xrange(args.threads):
        row[i] = RawArray(c_uint, args.inputBufferSize)
        col[i] = RawArray(c_uint, args.inputBufferSize)
        data[i] = RawArray(c_ushort, args.inputBufferSize)
        
    start_time = time.time()

    iter_num = 0
    pair_added = 0
    hic_matrix = None

    one_mate_unmapped = 0
    one_mate_low_quality = 0
    one_mate_not_unique = 0
    dangling_end = 0
    self_circle = 0
    self_ligation = 0
    same_fragment = 0
    mate_not_close_to_rf = 0
    duplicated_pairs = 0

    count_inward = 0
    count_outward = 0
    count_left = 0
    count_right = 0
    inter_chromosomal = 0
    short_range = 0
    long_range = 0

    pair_added = 0

    # input buffer for bam files
    buffer_workers1 = [None] * args.threads
    buffer_workers2 = [None] * args.threads

    # output buffer to write bam with mate1 and mate2 pairs
    process = [None] * args.threads
    all_data_processed = False
    hic_matrix = coo_matrix((matrix_size, matrix_size), dtype='uint32')
    queue = [None] * args.threads

    all_threads_done = False
    thread_done = [False] * args.threads
    count_output = 0
    count_call_of_read_input = 0
    computed_pairs = 0
    process_write_bam_file = Process(target=write_bam, kwargs=dict(pOutputBam=args.outBam.name, pTemplate=str1, pOutputFileBufferDir=outputFileBufferDir))
    process_write_bam_file.start()
    while not all_data_processed or not all_threads_done:

        for i in xrange(args.threads):
            if queue[i] is None and not all_data_processed:
                count_call_of_read_input += 1

                buffer_workers1[i], buffer_workers2[i], all_data_processed, \
                    duplicated_pairs_, one_mate_unmapped_, one_mate_not_unique_, \
                    one_mate_low_quality_, iter_num_ = readBamFiles(pFileOneIterator=str1,
                                                                    pFileTwoIterator=str2,
                                                                    pNumberOfItemsPerBuffer=args.inputBufferSize,
                                                                    pSkipDuplicationCheck=args.skipDuplicationCheck,
                                                                    pReadPosMatrix=read_pos_matrix,
                                                                    pRefId2name=ref_id2name,
                                                                    pMinMappingQuality=args.minMappingQuality
                                                                    )
                duplicated_pairs += duplicated_pairs_
                one_mate_unmapped += one_mate_unmapped_
                one_mate_not_unique += one_mate_not_unique_
                one_mate_low_quality += one_mate_low_quality_
                iter_num += iter_num_
                queue[i] = Queue()
                thread_done[i] = False
                computed_pairs += len(buffer_workers1[i])
                # create process to compute hic matrix for this buffer
                process[i] = Process(target=process_data, kwargs=dict(
                    pMateBuffer1=buffer_workers1[i],
                    pMateBuffer2=buffer_workers2[i],
                    pMinMappingQuality=args.minMappingQuality,
                    pRemoveSelfCircles=args.removeSelfCircles,
                    pRestrictionSequence=args.restrictionSequence,
                    pRemoveSelfLigation=args.removeSelfLigation,
                    pMatrixSize=matrix_size,
                    pReadPosMatrix=read_pos_matrix,
                    pRfPositions=rf_positions,
                    pRefId2name=ref_id2name,
                    pDanglingSequences=dangling_sequences,
                    pBinsize=binsize,
                    pResultIndex=i,
                    pQueueOut=queue[i],
                    pTemplate=str1,
                    pOutputBamSet=args.outBam,
                    pOutputName=str(count_output) + '.bam',
                    pCounter=count_output,
                    pSharedBinIntvalTree=shared_build_intval_tree,
                    pDictBinIntervalTreeIndex=index_dict,
                    pCoverage=coverage,
                    pCoverageIndex=pos_coverage,
                    pOutputFileBufferDir=outputFileBufferDir,
                    pRow=row[i],
                    pCol=col[i],
                    pData=data[i]
                ))
                process[i].start()
                count_output += 1
                buffer_workers1[i] = None
                buffer_workers2[i] = None

            elif queue[i] is not None and not queue[i].empty():
                result = queue[i].get()

                if result[0] is not None:
                    elements = result[0][15]
                    if hic_matrix is None:
                        hic_matrix = coo_matrix((data[i][:elements], (row[i][:elements], col[i][:elements])), shape=(matrix_size, matrix_size))
                    else:
                        hic_matrix += coo_matrix((data[i][:elements], (row[i][:elements], col[i][:elements])), shape=(matrix_size, matrix_size))

                    dangling_end += result[0][3]
                    self_circle += result[0][4]
                    self_ligation += result[0][5]
                    same_fragment += result[0][6]
                    mate_not_close_to_rf += result[0][7]

                    count_inward += result[0][8]
                    count_outward += result[0][9]
                    count_left += result[0][10]
                    count_right += result[0][11]
                    inter_chromosomal += result[0][12]
                    short_range += result[0][13]
                    long_range += result[0][14]

                    pair_added += result[0][15]
                    iter_num += result[0][16]

                queue[i] = None
                process[i].join()
                process[i].terminate()
                process[i] = None
                thread_done[i] = True

                open(os.path.join(outputFileBufferDir, str(result[0][-1]) + '.bam_done'), 'a').close()

                # caused by the architecture I try to display this output information after +-1e5 of 1e6 reads.
                if iter_num % 1e6 < 100000:
                    elapsed_time = time.time() - start_time
                    sys.stderr.write("processing {} lines took {:.2f} "
                                     "secs ({:.1f} lines per "
                                     "second)\n".format(iter_num,
                                                        elapsed_time,
                                                        iter_num / elapsed_time))
                    sys.stderr.write("{} ({:.2f}%) valid pairs added to matrix"
                                     "\n".format(pair_added, float(100 * pair_added) / iter_num))
                if args.doTestRun and iter_num > 1e5:
                    sys.stderr.write("\n## *WARNING*. Early exit because of --doTestRun parameter  ##\n\n")
                    break
            elif all_data_processed and queue[i] is None:
                thread_done[i] = True
            else:
                time.sleep(1)

        if all_data_processed:
            all_threads_done = True
            for thread in thread_done:
                if not thread:
                    all_threads_done = False

    # the resulting matrix is only filled unevenly with some pairs
    # int the upper triangle and others in the lower triangle. To construct
    # the definite matrix I add the values from the upper and lower triangles
    # and subtract the diagonal to avoid double counting it.
    # The resulting matrix is symmetric.
    open(os.path.join(outputFileBufferDir, 'done_processing'), 'a').close()
    print "wait for bam merging process to finish"
    process_write_bam_file.join()
    print "wait for bam merging process to finish...DONE!"

    dia = dia_matrix(([hic_matrix.diagonal()], [0]), shape=hic_matrix.shape)
    hic_matrix = hic_matrix + hic_matrix.T - dia
    # extend bins such that they are next to each other
    bin_intervals = enlarge_bins(bin_intervals[:], chrom_sizes)
    # compute max bin coverage
    bin_max = []

    for cover in pos_coverage:
        max_element = 0
        for i in xrange(cover.begin, cover.end, 1):
            if coverage[i] > max_element:
                max_element = coverage[i]
        if max_element == 0:
            bin_max.append(np.nan)
        else:
            bin_max.append(max_element)

    chr_name_list, start_list, end_list = zip(*bin_intervals)
    bin_intervals = zip(chr_name_list, start_list, end_list, bin_max)
    hic_ma = hm.hiCMatrix()
    hic_ma.setMatrix(hic_matrix, cut_intervals=bin_intervals)

    args.outFileName.close()
    # removing the empty file. Otherwise the save method
    # will say that the file already exists.
    unlink(args.outFileName.name)

    hic_ma.save(args.outFileName.name)

    if args.outBam:
        shutil.move(outputFileBufferDir + args.outBam.name, args.outBam.name)

    """
    if args.restrictionCutFile:
        # load the matrix to mask those
        # bins that most likely didn't
        # have a restriction site that was cutted

        # reload the matrix as a HiCMatrix object
        hic_matrix = hm.hiCMatrix(args.outFileName.name)

        hic_matrix.maskBins(get_poor_bins(bin_max))
        hic_matrix.save(args.outFileName.name)
    """
    if args.removeSelfLigation:
        msg = " (removed)"
    else:
        msg = " (not removed)"

    mappable_pairs = iter_num - one_mate_unmapped

    log_file_name = os.path.join(args.QCfolder, "QC.log")
    log_file = open(log_file_name, 'w')
    log_file.write("""
File\t{}\t\t
Pairs considered\t{}\t\t
Min rest. site distance\t{}\t\t
Max rest. site distance\t{}\t\t

""".format(args.outFileName.name, iter_num, args.minDistance,
           args.maxDistance))

    log_file.write("Pairs used\t{}\t({:.2f})\t({:.2f})\n".format(pair_added,
                                                                 100 * float(pair_added) / iter_num,
                                                                 100 * float(pair_added) / mappable_pairs))
    log_file.write("One mate unmapped\t{}\t({:.2f})\t({:.2f})\n".format(one_mate_unmapped,
                                                                        100 * float(one_mate_unmapped) / iter_num,
                                                                        100 * float(one_mate_unmapped) / mappable_pairs))

    log_file.write("One mate not unique\t{}\t({:.2f})\t({:.2f})\n".format(one_mate_not_unique,
                                                                          100 * float(one_mate_not_unique) / iter_num,
                                                                          100 * float(one_mate_not_unique) / mappable_pairs))

    log_file.write("One mate low quality\t{}\t({:.2f})\t({:.2f})\n".format(one_mate_low_quality,
                                                                           100 * float(one_mate_low_quality) / iter_num,
                                                                           100 * float(one_mate_low_quality) / mappable_pairs))

    log_file.write("dangling end\t{}\t({:.2f})\t({:.2f})\n".format(dangling_end,
                                                                   100 * float(dangling_end) / iter_num,
                                                                   100 * float(dangling_end) / mappable_pairs))

    log_file.write("self ligation{}\t{}\t({:.2f})\t({:.2f})\n".format(msg, self_ligation,
                                                                      100 * float(self_ligation) / iter_num,
                                                                      100 * float(self_ligation) / mappable_pairs))

    log_file.write("One mate not close to rest site\t{}\t({:.2f})\t({:.2f})\n".format(mate_not_close_to_rf,
                                                                                      100 * float(mate_not_close_to_rf) / iter_num,
                                                                                      100 * float(mate_not_close_to_rf) / mappable_pairs))

    log_file.write("same fragment (800 bp)\t{}\t({:.2f})\t({:.2f})\n".format(same_fragment,
                                                                             100 * float(same_fragment) / iter_num,
                                                                             100 * float(same_fragment) / mappable_pairs))
    log_file.write("self circle\t{}\t({:.2f})\t({:.2f})\n".format(self_circle,
                                                                  100 * float(self_circle) / iter_num,
                                                                  100 * float(self_circle) / mappable_pairs))
    log_file.write("duplicated pairs\t{}\t({:.2f})\t({:.2f})\n".format(duplicated_pairs,
                                                                       100 * float(duplicated_pairs) / iter_num,
                                                                       100 * float(duplicated_pairs) / mappable_pairs))
    if pair_added > 0:
        log_file.write("Of pairs used:\n")
        log_file.write("inter chromosomal\t{}\t({:.2f})\n".format(inter_chromosomal, 100 * float(inter_chromosomal) / pair_added))

        log_file.write("short range < 20kb\t{}\t({:.2f})\n".format(short_range, 100 * float(short_range) / pair_added))

        log_file.write("long range\t{}\t({:.2f})\n".format(long_range, 100 * float(long_range) / pair_added))

        log_file.write("inward pairs\t{}\t({:.2f})\n".format(count_inward, 100 * float(count_inward) / pair_added))

        log_file.write("outward pairs\t{}\t({:.2f})\n".format(count_outward, 100 * float(count_outward) / pair_added))

        log_file.write("left pairs\t{}\t({:.2f})\n".format(count_left, 100 * float(count_left) / pair_added))

        log_file.write("right pairs\t{}\t({:.2f})\n".format(count_right, 100 * float(count_right) / pair_added))

    log_file.close()
    QC.main("-l {} -o {}".format(log_file_name, args.QCfolder).split())


class Tester(object):
    def __init__(self):
        hic_test_data_dir = os.environ.get('HIC_TEST_DATA_DIR', False)
        if hic_test_data_dir:
            self.root = hic_test_data_dir
        else:
            self.root = os.path.dirname(os.path.abspath(__file__)) + "/test/test_data/"
        self.bam_file_1 = os.path.join(self.root, "hic.bam")<|MERGE_RESOLUTION|>--- conflicted
+++ resolved
@@ -92,18 +92,12 @@
                         required=True)
 
     parser.add_argument('--outBam', '-b',
-<<<<<<< HEAD
                          help='Bam file to process. Optional parameter. '
                          'An bam file containing all valid Hi-C reads can be created '
                          'using this option. This bam file could be useful to inspect '
                          'the distribution of valid Hi-C reads pairs or for other '
                          'downstream analysis, but is not used by any HiCExplorer tool. '
                          'Computation will be significant longer if this option is set.',
-
-=======
-                        help='Output BAM file containing valid '
-                             'Hi-C read pairs.',
->>>>>>> 9a5379f2
                         metavar='bam file',
                         type=argparse.FileType('w'),
                         required=True)
