--- conflicted
+++ resolved
@@ -28,10 +28,9 @@
                                 required=True,
                                 nargs='+')
 
-<<<<<<< HEAD
-    parserRequired.add_argument('--outFileName', '-o',
-                                help='File name to save the image.',
-                                required=True)
+    # parserRequired.add_argument('--outFileName', '-o',
+    #                             help='File name to save the image.',
+    #                             required=True)
     parserRequired.add_argument('--range',
                                 help='Defines the region upstream and downstream of a reference point which should be included. '
                                 'Format is --region upstream downstream',
@@ -39,7 +38,6 @@
                                 type=int,
                                 default=[500000, 500000],
                                 nargs=2)
-=======
     # parserRequired.add_argument('--outFileName', '-o',
     #                             help='File name to save the image. Is not used in batch mode.')
     parserRequired.add_argument('--range',
@@ -48,7 +46,6 @@
                            required=True,
                            type=int,
                            nargs=2)
->>>>>>> 0c373586
     parserOpt = parser.add_argument_group('Optional arguments')
 
     parserOpt.add_argument('--backgroundModelFile', '-bmf',
@@ -71,11 +68,6 @@
                            'output is a raster graphics image (e.g png, jpg)',
                            type=int,
                            default=300)
-<<<<<<< HEAD
-
-=======
-    
->>>>>>> 0c373586
     parserOpt.add_argument('--colorMapZscore',
                            help='Color map to use for the z-score. Available '
                            'values can be seen here: '
@@ -95,7 +87,7 @@
                            default=''
                            )
     parserOpt.add_argument('--outFileName', '-o',
-                            help='File name to save the image. Is not used in batch mode.')
+                            help='File name to save the image. It is not used in batch mode.')
     parserOpt.add_argument('--batchMode', '-bm',
                            help='The given file for --interactionFile and or --targetFile contain a list of the to be processed files.',
                            required=False,
@@ -124,14 +116,6 @@
 
     interactionFileList = []
     if args.batchMode:
-<<<<<<< HEAD
-        with open(args.interactionFile, 'r') as interactionFile:
-            file_ = interactionFile.readline().strip()
-            file2_ = interactionFile.readline().strip()
-
-            if file_ != '' and file2_ != '':
-                interactionFileList.append((file_, file2_))
-=======
          with open(args.interactionFile[0], 'r') as interactionFile:
 
                 file_ = True
@@ -141,7 +125,6 @@
                     file2_ = interactionFile.readline().strip()
                     if file_ != '' and file2_ != '':
                         interactionFileList.append((file_, file2_))
->>>>>>> 0c373586
     else:
         interactionFileList = [args.interactionFile]
 
@@ -167,13 +150,7 @@
         colors = ['g', 'b', 'c', 'm', 'y', 'k']
         background_plot = True
         data_plot_label = None
-<<<<<<< HEAD
-
-        number_of_data_points = 0
-        for i, interactionFile in enumerate(interactionFile):
-=======
         for i, interactionFile_ in enumerate(interactionFile):
->>>>>>> 0c373586
 
             header, data, background_data_plot, data_background_mean, z_score, interaction_file_data_raw, viewpoint_index = viewpointObj.getDataForPlotting(args.interactionFileFolder + '/' + interactionFile_, args.range, background_data)
             if len(data) <= 1 or len(z_score) <= 1:
