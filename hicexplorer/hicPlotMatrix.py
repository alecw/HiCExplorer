import logging
from collections import OrderedDict
from mpl_toolkits.axes_grid1 import make_axes_locatable
import matplotlib.gridspec as gridspec
import matplotlib.cm as cm
import matplotlib.pyplot as plt
from matplotlib.colors import LogNorm
import matplotlib
import argparse
from past.builtins import zip
import pyBigWig
import numpy as np
from hicexplorer._version import __version__
from hicexplorer.utilities import check_cooler
from hicexplorer.utilities import check_chrom_str_bytes
from hicexplorer.utilities import remove_non_ascii
from hicexplorer.utilities import change_chrom_names
from hicexplorer.utilities import enlarge_bins
from hicexplorer.utilities import toString, toBytes
from hicexplorer.utilities import writableFile
from hicmatrix import HiCMatrix
import warnings
warnings.simplefilter(action="ignore", category=RuntimeWarning)
warnings.simplefilter(action="ignore", category=PendingDeprecationWarning)
<<<<<<< HEAD
from hicmatrix import HiCMatrix
from hicexplorer.utilities import writableFile
from hicexplorer.utilities import toString, toBytes
from hicexplorer.utilities import enlarge_bins
from hicexplorer.utilities import change_chrom_names
from hicexplorer.utilities import remove_non_ascii
from hicexplorer.utilities import check_chrom_str_bytes
from hicexplorer.utilities import check_cooler, getRegion
=======
>>>>>>> f3635032


matplotlib.use('Agg')


log = logging.getLogger(__name__)


def parse_arguments(args=None):
    parser = argparse.ArgumentParser(add_help=False,
                                     description='Creates a heatmap of a Hi-C matrix.')

    parserRequired = parser.add_argument_group('Required arguments')

    # define the arguments
    parserRequired.add_argument('--matrix', '-m',
                                help='Path of the Hi-C matrix to plot.',
                                required=True)

    parserRequired.add_argument('--outFileName', '-out',
                                help='File name to save the image.',
                                type=writableFile,
                                required=True)

    parserOpt = parser.add_argument_group('Optional arguments')

    parserOpt.add_argument('--title', '-t',
                           help='Plot title.')

    parserOpt.add_argument('--scoreName', '-s',
                           help='Score name label for the heatmap legend.')

    parserOpt.add_argument('--perChromosome',
                           help='Instead of plotting the whole matrix, '
                           'each chromosome is plotted next to the other. '
                           'This parameter is not compatible with --region.',
                           action='store_true')

    parserOpt.add_argument('--clearMaskedBins',
                           help='If set, masked bins are removed from the matrix '
                           'and the nearest bins are extended to cover the empty space '
                           'instead of plotting black lines.',
                           action='store_true')

    parserOpt.add_argument('--chromosomeOrder',
                           help='Chromosomes and order in which the '
                           'chromosomes should be plotted. This option '
                           'overrides --region and --region2.',
                           nargs='+')

    parserOpt.add_argument('--region',
                           help='Plot only this region. The format is '
                           'chr:start-end The plotted region contains '
                           'the main diagonal and is symmetric unless '
                           '--region2 is given.'
                           )

    parserOpt.add_argument('--region2',
                           help='If given, then only the region defined by '
                           '--region and --region2 is given. The format '
                           'is the same as --region1.'
                           )

    parserOpt.add_argument('--log1p',
                           help='Plot the log1p of the matrix values.',
                           action='store_true')

    parserOpt.add_argument('--log',
                           help='Plot the *MINUS* log of the matrix values.',
                           action='store_true')

    parserOpt.add_argument('--colorMap',
                           help='Color map to use for the heatmap. Available '
                           'values can be seen here: '
                           'http://matplotlib.org/examples/color/colormaps_reference.html',
                           default='RdYlBu_r')

    parserOpt.add_argument('--vMin',
                           help='Minimum score value.',
                           type=float,
                           default=None)

    parserOpt.add_argument('--vMax',
                           help='Maximum score value.',
                           type=float,
                           default=None)

    parserOpt.add_argument('--dpi',
                           help='Resolution for the image in case the'
                           'output is a raster graphics image (e.g png, jpg).',
                           type=int,
                           default=72)

    parserOpt.add_argument('--bigwig',
                           help='Bigwig file to plot below the matrix. This can for '
                           'example be used to visualize A/B compartments or '
                           'ChIP-seq data.',
                           type=str,
                           default=None,
                           nargs='+')
    parserOpt.add_argument('--bigwigAdditionalVerticalAxis',
                           help='Add an additional axis to determine the values of a bigwig file in 2D better.',
                           action='store_true')
    parserOpt.add_argument('--vMinBigwig',
                           help='Minimum score value for bigwig.',
                           type=float,
                           default=None)

    parserOpt.add_argument('--vMaxBigwig',
                           help='Maximum score value for bigwig',
                           type=float,
                           default=None)
    parserOpt.add_argument('--flipBigwigSign',
                           help='The sign of the bigwig values are flipped. Useful if hicPCA gives inverted values.',
                           action='store_true')
    parserOpt.add_argument('--scaleFactorBigwig',
                           help='Scale the values of a bigwig file by the given factor.',
                           type=float,
                           default=1.0)
    parserOpt.add_argument('--fontsize',
                           help='Fontsize in the plot for x and y axis.',
                           type=float,
                           default=10)
    parserOpt.add_argument('--rotationX',
                           help='Rotation in degrees for the labels of x axis.',
                           type=float,
                           default=0)
    parserOpt.add_argument('--rotationY',
                           help='Rotation in degrees for the labels of y axis.',
                           type=float,
                           default=0)
    parserOpt.add_argument('--loops',
                           help='Bedgraph file to plot detected long range contacts '
                           'from hicDetectLoops.',
                           type=str,
                           default=None)
    parserOpt.add_argument('--help', '-h', action='help',
                           help='show this help message and exit')

    parserOpt.add_argument('--version', action='version',
                           version='%(prog)s {}'.format(__version__))

    #  Used for automatic testing
    parserOpt.add_argument('--disable_tight_layout',
                           help=argparse.SUPPRESS,
                           action='store_true')

    return parser


def relabel_ticks(pXTicks):
    if pXTicks[-1] > 1.5e6:
        labels = ["{:.2f} ".format(x / 1e6)
                  for x in pXTicks]
        labels[-2] += " Mbp"
    elif pXTicks[-1] > 1500:
        labels = ["{:.0f}".format(x / 1e3)
                  for x in pXTicks]
        labels[-2] += " Kbp"
    else:
        labels = ["{:.2f} ".format((x))
                  for x in pXTicks]
        labels[-2] += " bp"
    return labels


def getRegion(args, ma):
    chrom = region_start = region_end = idx1 = start_pos1 = chrom2 = region_start2 = region_end2 = idx2 = start_pos2 = None
    chrom, region_start, region_end = translate_region(args.region)

    chrom = check_chrom_str_bytes(ma.interval_trees, chrom)
    # if type(next(iter(ma.interval_trees))) in [np.bytes_, bytes]:
    #     chrom = toBytes(chrom)

    if chrom not in list(ma.interval_trees):

        chrom = change_chrom_names(chrom)

        chrom = check_chrom_str_bytes(ma.interval_trees, chrom)

        # if type(next(iter(ma.interval_trees))) in [np.bytes_, bytes]:
        #     chrom = toBytes(chrom)

        if chrom not in list(ma.interval_trees):
            exit("Chromosome name {} in --region not in matrix".format(change_chrom_names(chrom)))

    args.region = [chrom, region_start, region_end]
    is_cooler = check_cooler(args.matrix)
    if is_cooler:
        idx1, start_pos1 = zip(*[(idx, x[1]) for idx, x in enumerate(ma.cut_intervals) if x[0] == chrom and  # noqa: W504
                                 ((x[1] >= region_start and x[2] < region_end) or                            # noqa: W504
                                  (x[1] < region_end and x[2] < region_end and x[2] > region_start) or       # noqa: W504
                                  (x[1] > region_start and x[1] < region_end))])
    else:
        idx1, start_pos1 = zip(*[(idx, x[1]) for idx, x in enumerate(ma.cut_intervals) if x[0] == chrom and  # noqa: W504
                                 x[1] >= region_start and x[2] < region_end])
    if hasattr(args, 'region2') and args.region2:
        chrom2, region_start2, region_end2 = translate_region(args.region2)
        chrom2 = check_chrom_str_bytes(ma.interval_trees, chrom2)

        # if type(next(iter(ma.interval_trees))) in [np.bytes_, bytes]:
        #     chrom2 = toBytes(chrom)
        if chrom2 not in list(ma.interval_trees):
            chrom2 = change_chrom_names(chrom2)
            chrom2 = check_chrom_str_bytes(ma.interval_trees, chrom2)

            # if type(next(iter(ma.interval_trees))) in [np.bytes_, bytes]:
            #     chrom2 = toBytes(chrom)
            if chrom2 not in list(ma.interval_trees):
                exit("Chromosome name {} in --region2 not in matrix".format(change_chrom_names(chrom2)))
        if is_cooler:
            idx2, start_pos2 = zip(*[(idx, x[1]) for idx, x in enumerate(ma.cut_intervals) if x[0] == chrom2 and  # noqa: W504
                                     ((x[1] >= region_start2 and x[2] < region_end2) or                           # noqa: W504
                                      (x[1] < region_end2 and x[2] < region_end2 and x[2] > region_start2) or     # noqa: W504
                                      (x[1] > region_start2 and x[1] < region_end2))])
        else:
            idx2, start_pos2 = zip(*[(idx, x[1]) for idx, x in enumerate(ma.cut_intervals) if x[0] == chrom2 and  # noqa: W504
                                     x[1] >= region_start2 and x[2] < region_end2])
    else:
        idx2 = idx1
        chrom2 = chrom
        start_pos2 = start_pos1

    return chrom, region_start, region_end, idx1, start_pos1, chrom2, region_start2, region_end2, idx2, start_pos2
    
def plotHeatmap(ma, chrBinBoundaries, fig, position, args, cmap, xlabel=None,
                ylabel=None, start_pos=None, start_pos2=None, pNorm=None, pAxis=None, pBigwig=None,
                pLoops=None, pHiCMatrix=None):
    log.debug("plotting heatmap")
    if ma.shape[0] < 5:
        # This happens when a tiny matrix wants to be plotted, or by using per chromosome and
        # a small chromosome (eg. contig) is present.
        # Otherwise, pcolormesh will throw an error if the matrix size is 1.
        chr_names = " ".join([toString(x) for x in chrBinBoundaries.keys()])
        log.info("Matrix for {} too small to plot. Matrix size: {}".format(
            chr_names, ma.shape))
        return
    if pAxis is not None:
        axHeat2 = pAxis
    else:
        axHeat2 = fig.add_axes(position)

    if args.title:
        axHeat2.set_title(toString(args.title))

    if start_pos2 is None:
        start_pos2 = start_pos

    xmesh, ymesh = np.meshgrid(start_pos, start_pos2)

    img3 = axHeat2.pcolormesh(
        xmesh.T, ymesh.T, ma, vmin=args.vMin, vmax=args.vMax, cmap=cmap, norm=pNorm)
    img3.set_rasterized(True)

    if args.region:
        xtick_lables = relabel_ticks(axHeat2.get_xticks())
        axHeat2.get_xaxis().set_tick_params(which='both', bottom='on', direction='out')
        axHeat2.set_xticklabels(
            xtick_lables, size='small', rotation=args.rotationX)

        ytick_lables = relabel_ticks(axHeat2.get_yticks())
        axHeat2.get_yaxis().set_tick_params(which='both', bottom='on', direction='out')
        axHeat2.set_yticklabels(ytick_lables, size='small')
        xticks = [xtick_lables]
        log.debug("223")

        """
        axHeat2.set_xticks([0, ma.shape[0]])
        axHeat2.set_xticklabels([args.region[1], args.region[2]], size=4, rotation=90)
        axHeat2.set_axis_off()
        """
    else:

        pos = 0
        ticks = []
        for chr_size in chrBinBoundaries.values():
            ticks.append(pos)
            pos += chr_size
        # ticks = [int(pos[0] + (pos[1] - pos[0]) / 2) for pos in itervalues(chrBinBoundaries)]
        labels = list(chrBinBoundaries)
        axHeat2.set_xticks(ticks)
        axHeat2.set_yticks(ticks)
        labels = toString(labels)
        xticks = [labels, ticks]

        if len(labels) > 20:
            log.debug("243")

            axHeat2.set_xticklabels(
                labels, rotation=args.rotationX, fontsize=args.fontsize)
            # axHeat2.set_xticklabels(labels, size=4)

            axHeat2.set_yticklabels(
                labels, rotation=args.rotationY, fontsize=args.fontsize)

        else:
            log.debug("249")
            axHeat2.set_xticklabels(
                labels, rotation=args.rotationX, fontsize=args.fontsize)
            axHeat2.set_yticklabels(
                labels, rotation=args.rotationY, fontsize=args.fontsize)

    if pBigwig is None:
        divider = make_axes_locatable(axHeat2)
        cax = divider.append_axes("right", size="2.5%", pad=0.09)
    else:
        cax = pBigwig['axis_colorbar']

    cbar = fig.colorbar(img3, cax=cax)

    # to avoid white lines in the color bar in pdf plots
    cbar.solids.set_edgecolor("face")
    if args.scoreName:
        # cbar.ax.set_ylabel(args.scoreName, rotation=270, size=8)
        cbar.ax.set_ylabel(args.scoreName, size=8)

    if ylabel is not None:
        ylabel = toString(ylabel)
        axHeat2.set_ylabel(ylabel, fontsize=args.fontsize)

    if xlabel is not None:
        xlabel = toString(xlabel)
        axHeat2.set_xlabel(xlabel, fontsize=args.fontsize)
    if pLoops:
        log.debug('pLoops called')

        plotLongRangeContacts(axHeat2, pLoops, pHiCMatrix,
                              args.region, args.chromosomeOrder)
        # pLongRangeContacts=None, pHiCMatrix=None
        # plotLongRangeContacts(pAxis, pNameOfLongRangeContactsFile, pHiCMatrix)
    axHeat2.invert_yaxis()

    if pBigwig:
        axHeat2.xaxis.set_label_position("top")
        axHeat2.xaxis.tick_top()
        axis_bigwig = []
        vertical_flip = []
        if args.bigwigAdditionalVerticalAxis:
            axis_bigwig.append([pBigwig['axis']])
            # pBigwig['axis_vertical'].
            axis_bigwig.append([pBigwig['axis_vertical']])
            vertical_flip = [False, True]

        else:
            axis_bigwig.append(pBigwig['axis'])
            vertical_flip = [None, None]
        # if len(pBigwig)
        for i, _axis in enumerate(axis_bigwig):
            if args.region:
                log.debug('288')
                plotBigwig(_axis, pBigwig['args'].bigwig, pChromosomeSizes=chrBinBoundaries,
                           pRegion=pBigwig['args'].region, pXticks=xticks, pFlipBigwigSign=args.flipBigwigSign,
                           pScaleFactorBigwig=args.scaleFactorBigwig, pVertical=vertical_flip[i],
                           pValueMin=args.vMinBigwig, pValueMax=args.vMaxBigwig)
            else:
                log.debug('294')

                plotBigwig(_axis, pBigwig['args'].bigwig, pXticks=xticks, pChromosomeSizes=chrBinBoundaries,
                           pFlipBigwigSign=args.flipBigwigSign, pScaleFactorBigwig=args.scaleFactorBigwig, pVertical=vertical_flip[
                               i],
                           pValueMin=args.vMinBigwig, pValueMax=args.vMaxBigwig)


def translate_region(region_string):
    """
    Takes an string and returns a list
    of chrom, start, end.
    If the region string only contains
    the chrom, then start and end
    are set to a 0 and 1e15
    """

    # region_string = toBytes(region_string)
    region_string = region_string.replace(",", "")
    region_string = region_string.replace(";", "")
    region_string = region_string.replace("!", "")
    region_string = region_string.replace("-", ":")

    fields = region_string.split(":")
    chrom = fields[0]
    try:
        region_start = int(fields[1])
    except IndexError:
        region_start = 0
    try:
        region_end = int(fields[2])
    except IndexError:
        region_end = 1e15  # vert large number

    return chrom, region_start, region_end


def plotPerChr(hic_matrix, cmap, args, pBigwig):
    """
    plots each chromosome individually, one after the other
    in one row. scale bar is added at the end
    """
    from math import ceil
    chromosomes = hic_matrix.getChrNames()
    chrom_per_row = 5
    num_rows = int(ceil(float(len(chromosomes)) / chrom_per_row))
    num_cols = min(chrom_per_row, len(chromosomes))
    width_ratios = [1.0] * num_cols + [0.05]
    grids = gridspec.GridSpec(num_rows, num_cols + 1,
                              width_ratios=width_ratios,
                              height_ratios=[1] * num_rows)

    fig_height = 6 * num_rows
    fig_width = sum((np.array(width_ratios) + 0.05) * 6)

    fig = plt.figure(figsize=(fig_width, fig_height), dpi=args.dpi)

    chrom, start, end, _ = zip(*hic_matrix.cut_intervals)
    for idx, chrname in enumerate(chromosomes):
        log.debug('chrom: {}'.format(chrname))
        bigwig_info = None
        # if pBigwig:
        # bigwig_info['axis'] = axis_eigenvector
        # bigwig_info['axis_colorbar'] = axis_scale
        row = idx // chrom_per_row
        col = idx % chrom_per_row
        if pBigwig:
            bigwig_info = {'args': args, 'axis': None,
                           'axis_colorbar': None, 'nan_bins': hic_matrix.nan_bins}

            # inner_grid = gridspec.GridSpecFromSubplotSpec(2, 2, height_ratios=[0.85, 0.15], width_ratios=[0.93, 0.07],
            #                                               subplot_spec=grids[row, col], wspace=0.1, hspace=0.1)
            # axis = plt.subplot(inner_grid[0, 0])
            # axis_eigenvector = plt.subplot(inner_grid[1, 0])
            # axis_scale = plt.subplot(inner_grid[0, 1])
            number_of_rows_plot = len(args.bigwig)
            bigwig_heights = [0.07] * number_of_rows_plot
            bigwig_height_ratio = 0.95 - (0.07 * number_of_rows_plot)
            if bigwig_height_ratio < 0.4:
                bigwig_height_ratio = 0.4
                _ratio = 0.6 / len(number_of_rows_plot)
                bigwig_heights = [_ratio] * number_of_rows_plot

            if args.bigwigAdditionalVerticalAxis:
                gs = gridspec.GridSpecFromSubplotSpec(1 + len(args.bigwig), 3, height_ratios=[0.90, 0.1], width_ratios=[0.15, 0.82, 0.03],
                                                      subplot_spec=grids[row, col], wspace=0.1, hspace=0.1)
                # gs = gridspec.GridSpec(1 + len(args.bigwig), 3, height_ratios=[0.90, 0.1], width_ratios=[0.15, 0.82, 0.03])
                # gs.update(hspace=0.05, wspace=0.05)
                bigwig_vertical_axis = plt.subplot(gs[0, 0])
                axis = plt.subplot(gs[0, 1])
                ax2 = plt.subplot(gs[1, 1])
                ax3 = plt.subplot(gs[0, 2])

                bigwig_info['axis'] = ax2
                bigwig_info['axis_colorbar'] = ax3
                bigwig_info['axis_vertical'] = bigwig_vertical_axis
            else:
                # [0.95 - (0.07 * number_of_rows_plot), *z_score_heights], width_ratios=[0.75, 0.25])
                gs = gridspec.GridSpecFromSubplotSpec(1 + len(args.bigwig), 2, height_ratios=[0.95 - (0.07 * number_of_rows_plot), *bigwig_heights], width_ratios=[0.97, 0.03],
                                                      subplot_spec=grids[row, col], wspace=0.1, hspace=0.1)
                # gs.update(hspace=0.05, wspace=0.05)
                axis = plt.subplot(gs[0, 0])
                ax2_list = []
                for i in range(len(args.bigwig)):
                    ax2_list.append(plt.subplot(gs[1 + i, 0]))
                # ax2 = plt.subplot(gs[1, 0])
                ax3 = plt.subplot(gs[0, 1])
                bigwig_info['axis'] = ax2_list
                bigwig_info['axis_colorbar'] = ax3
        else:
            axis = plt.subplot(grids[row, col])
            axis.set_title(toString(chrname))
        chrom_range = hic_matrix.getChrBinRange(chrname)
        matrix = np.asarray(hic_matrix.matrix[chrom_range[0]:chrom_range[1],
                                              chrom_range[0]:chrom_range[1]].todense().astype(float))

        norm = None
        if args.log or args.log1p:
            mask = matrix == 0
            mask_nan = np.isnan(matrix)
            mask_inf = np.isinf(matrix)
            log.debug("any nan {}".format(np.isnan(matrix).any()))
            log.debug("any inf {}".format(np.isinf(matrix).any()))

            try:
                matrix[mask] = np.nanmin(matrix[mask == False])
                matrix[mask_nan] = np.nanmin(matrix[mask_nan == False])
                matrix[mask_inf] = np.nanmin(matrix[mask_inf == False])

            except Exception:
                log.debug("Clearing of matrix failed.")
            log.debug("any nanafter remove of nan: {}".format(
                np.isnan(matrix).any()))
            log.debug("any inf after remove of inf: {}".format(
                np.isinf(matrix).any()))
        if args.log1p:
            matrix += 1
            norm = LogNorm()

        elif args.log:
            norm = LogNorm()

        chr_bin_boundary = OrderedDict()
        chr_bin_boundary[chrname] = hic_matrix.get_chromosome_sizes()[chrname]

        args.region = toString(chrname)
        chrom, region_start, region_end, idx1, start_pos1, chrom2, region_start2, region_end2, idx2, start_pos2 = getRegion(
            args, hic_matrix)
        plotHeatmap(matrix, chr_bin_boundary, fig, None,
                    args, cmap, xlabel=chrname, ylabel=chrname,
                    start_pos=start_pos1, start_pos2=start_pos2, pNorm=norm, pAxis=axis, pBigwig=bigwig_info)
    return fig


<<<<<<< HEAD
=======
def getRegion(args, ma):
    chrom = region_start = region_end = idx1 = start_pos1 = chrom2 = region_start2 = region_end2 = idx2 = start_pos2 = None
    chrom, region_start, region_end = translate_region(args.region)

    chrom = check_chrom_str_bytes(ma.interval_trees, chrom)
    # if type(next(iter(ma.interval_trees))) in [np.bytes_, bytes]:
    #     chrom = toBytes(chrom)

    if chrom not in list(ma.interval_trees):

        chrom = change_chrom_names(chrom)

        chrom = check_chrom_str_bytes(ma.interval_trees, chrom)

        # if type(next(iter(ma.interval_trees))) in [np.bytes_, bytes]:
        #     chrom = toBytes(chrom)

        if chrom not in list(ma.interval_trees):
            exit(
                "Chromosome name {} in --region not in matrix".format(change_chrom_names(chrom)))

    args.region = [chrom, region_start, region_end]
    is_cooler = check_cooler(args.matrix)
    if is_cooler:
        idx1, start_pos1 = zip(*[(idx, x[1]) for idx, x in enumerate(ma.cut_intervals) if x[0] == chrom and  # noqa: W504
                                 ((x[1] >= region_start and x[2] < region_end) or                            # noqa: W504
                                  (x[1] < region_end and x[2] < region_end and x[2] > region_start) or       # noqa: W504
                                  (x[1] > region_start and x[1] < region_end))])
    else:
        idx1, start_pos1 = zip(*[(idx, x[1]) for idx, x in enumerate(ma.cut_intervals) if x[0] == chrom and  # noqa: W504
                                 x[1] >= region_start and x[2] < region_end])
    if hasattr(args, 'region2') and args.region2:
        chrom2, region_start2, region_end2 = translate_region(args.region2)
        chrom2 = check_chrom_str_bytes(ma.interval_trees, chrom2)

        # if type(next(iter(ma.interval_trees))) in [np.bytes_, bytes]:
        #     chrom2 = toBytes(chrom)
        if chrom2 not in list(ma.interval_trees):
            chrom2 = change_chrom_names(chrom2)
            chrom2 = check_chrom_str_bytes(ma.interval_trees, chrom2)

            # if type(next(iter(ma.interval_trees))) in [np.bytes_, bytes]:
            #     chrom2 = toBytes(chrom)
            if chrom2 not in list(ma.interval_trees):
                exit(
                    "Chromosome name {} in --region2 not in matrix".format(change_chrom_names(chrom2)))
        if is_cooler:
            idx2, start_pos2 = zip(*[(idx, x[1]) for idx, x in enumerate(ma.cut_intervals) if x[0] == chrom2 and  # noqa: W504
                                     ((x[1] >= region_start2 and x[2] < region_end2) or                           # noqa: W504
                                      (x[1] < region_end2 and x[2] < region_end2 and x[2] > region_start2) or     # noqa: W504
                                      (x[1] > region_start2 and x[1] < region_end2))])
        else:
            idx2, start_pos2 = zip(*[(idx, x[1]) for idx, x in enumerate(ma.cut_intervals) if x[0] == chrom2 and  # noqa: W504
                                     x[1] >= region_start2 and x[2] < region_end2])
    else:
        idx2 = idx1
        chrom2 = chrom
        start_pos2 = start_pos1

    return chrom, region_start, region_end, idx1, start_pos1, chrom2, region_start2, region_end2, idx2, start_pos2
>>>>>>> f3635032


def main(args=None):
    args = parse_arguments().parse_args(args)
    if args.title:
        args.title = remove_non_ascii(args.title)

    chrom = None
    start_pos1 = None
    chrom2 = None
    start_pos2 = None

    if args.perChromosome and args.region:
        log.error('ERROR, choose from the option '
                  '--perChromosome or --region, the two '
                  'options at the same time are not '
                  'compatible.')
        exit(1)

    if args.bigwig is not None and len(args.bigwig) > 1 and args.bigwigAdditionalVerticalAxis:
        log.error(
            'Either multiple bigwig files on x axis or additional vertical axis are supported')
    # if args.region and args.region2 and args.bigwig:
    #     log.error("Inter-chromosomal pca is not supported.")
    #     exit(1)
    # is_cooler = False
    # if args.matrix.endswith('.cool') or cooler.io.is_cooler(args.matrix) or'.mcool' in args.matrix:
    is_cooler = check_cooler(args.matrix)
    log.info("Cooler or no cooler: {}".format(is_cooler))
    open_cooler_chromosome_order = True
    if args.chromosomeOrder is not None and len(args.chromosomeOrder) > 1:
        open_cooler_chromosome_order = False

    if is_cooler and not args.region2 and open_cooler_chromosome_order:
        log.debug("Retrieve data from cooler format and use its benefits.")
        regionsToRetrieve = None
        if args.region:
            regionsToRetrieve = []
            regionsToRetrieve.append(args.region)
            # if args.region2:
            #     chrom2, region_start2, region_end2 = translate_region(args.region2)
            #     regionsToRetrieve.append(args.region2)
        if args.chromosomeOrder:
            args.region = None
            args.region2 = None
            regionsToRetrieve = args.chromosomeOrder

        ma = HiCMatrix.hiCMatrix(args.matrix, pChrnameList=regionsToRetrieve)
        log.debug('Shape {}'.format(ma.matrix.shape))
        if args.clearMaskedBins:
            ma.maskBins(ma.nan_bins)
            # to avoid gaps in the plot, bins flanking the masked bins
            # are enlarged
            new_intervals = enlarge_bins(ma.cut_intervals)
            ma.setCutIntervals(new_intervals)

        if args.region:
            chrom, region_start, region_end, idx1, start_pos1, chrom2, region_start2, region_end2, idx2, start_pos2 = getRegion(
                args, ma)

        matrix = np.asarray(ma.matrix.todense().astype(float))
        matrix_length = len(matrix[0])
        log.debug("Number of data points matrix_cool: {}".format(matrix_length))
    else:
        ma = HiCMatrix.hiCMatrix(args.matrix)
        if args.clearMaskedBins:
            ma.maskBins(ma.nan_bins)
            new_intervals = enlarge_bins(ma.cut_intervals)
            ma.setCutIntervals(new_intervals)
        if args.chromosomeOrder:
            args.region = None
            args.region2 = None

            valid_chromosomes = []
            invalid_chromosomes = []
            log.debug('args.chromosomeOrder: {}'.format(args.chromosomeOrder))
            log.debug("ma.chrBinBoundaries {}".format(ma.chrBinBoundaries))

            args.chromosomeOrder = toBytes(args.chromosomeOrder)
            for chrom in toString(args.chromosomeOrder):
                if chrom in ma.chrBinBoundaries:
                    valid_chromosomes.append(chrom)
                else:
                    invalid_chromosomes.append(chrom)

            if len(invalid_chromosomes) > 0:
                log.warning("WARNING: The following chromosome/scaffold names were not found. Please check"
                            "the correct spelling of the chromosome names. \n")
                log.warning("\n".join(invalid_chromosomes))
            ma.reorderChromosomes(valid_chromosomes)
            chrom = None
        log.info("min: {}, max: {}\n".format(
            ma.matrix.data.min(), ma.matrix.data.max()))

        if args.region:
            chrom, region_start, region_end, idx1, start_pos1, chrom2, region_start2, region_end2, idx2, start_pos2 = getRegion(
                args, ma)

            matrix = np.asarray(
                ma.matrix[idx1, :][:, idx2].todense().astype(float))

        else:
            log.debug("Else branch")
            matrix = np.asarray(ma.getMatrix().astype(float))

    matrix_length = len(matrix[0])
    log.debug("Number of data points matrix: {}".format(matrix_length))

    for matrix_ in matrix:
        if not matrix_length == len(matrix_):
            log.error("Matrices do not have the same length: {} , {}".format(
                matrix_length, len(matrix_)))

    cmap = cm.get_cmap(args.colorMap)
    log.debug("Nan values set to black\n")
    cmap.set_bad('black')

    bigwig_info = None
    if args.bigwig:
        bigwig_info = {'args': args, 'axis': None,
                       'axis_colorbar': None, 'nan_bins': ma.nan_bins}

    if args.perChromosome:
        log.debug('583')
        fig = plotPerChr(ma, cmap, args, pBigwig=bigwig_info)

    else:
        norm = None

        if args.log or args.log1p:
            mask = matrix == 0
            try:
                matrix[mask] = np.nanmin(matrix[mask == False])
            except ValueError:
                log.info('Matrix contains only 0. Set all values to {}'.format(
                    np.finfo(float).tiny))
                matrix[mask] = np.finfo(float).tiny
            if np.isnan(matrix).any() or np.isinf(matrix).any():
                log.debug("any nan {}".format(np.isnan(matrix).any()))
                log.debug("any inf {}".format(np.isinf(matrix).any()))
                mask_nan = np.isnan(matrix)
                mask_inf = np.isinf(matrix)
                matrix[mask_nan] = np.nanmin(matrix[mask_nan == False])
                matrix[mask_inf] = np.nanmin(matrix[mask_inf == False])

        log.debug("any nan after remove of nan: {}".format(
            np.isnan(matrix).any()))
        log.debug("any inf after remove of inf: {}".format(
            np.isinf(matrix).any()))
        if args.log1p:
            matrix += 1
            norm = LogNorm()
        elif args.log:
            norm = LogNorm()

        if args.bigwig:
            # increase figure height to accommodate bigwig track
            fig_height = 8.5
        else:
            fig_height = 7
        height = 4.8 / fig_height

        fig_width = 8
        width = 5.0 / fig_width
        left_margin = (1.0 - width) * 0.5

        fig = plt.figure(figsize=(fig_width, fig_height), dpi=args.dpi)

        if args.bigwig:
            number_of_rows_plot = len(args.bigwig)
            bigwig_heights = [0.07] * number_of_rows_plot
            bigwig_height_ratio = 0.95 - (0.07 * number_of_rows_plot)
            if bigwig_height_ratio < 0.4:
                bigwig_height_ratio = 0.4
                _ratio = 0.6 / len(number_of_rows_plot)
                bigwig_heights = [_ratio] * number_of_rows_plot

            if args.bigwigAdditionalVerticalAxis:
                gs = gridspec.GridSpec(
                    1 + len(args.bigwig), 3, height_ratios=[0.90, 0.1], width_ratios=[0.15, 0.82, 0.03])
                gs.update(hspace=0.05, wspace=0.05)
                bigwig_vertical_axis = plt.subplot(gs[0, 0])
                ax1 = plt.subplot(gs[0, 1])
                ax2 = plt.subplot(gs[1, 1])
                ax3 = plt.subplot(gs[0, 2])

                bigwig_info['axis'] = ax2
                bigwig_info['axis_colorbar'] = ax3
                bigwig_info['axis_vertical'] = bigwig_vertical_axis
            else:
                # [0.95 - (0.07 * number_of_rows_plot), *z_score_heights], width_ratios=[0.75, 0.25])
                gs = gridspec.GridSpec(1 + len(args.bigwig), 2, height_ratios=[0.95 - (
                    0.07 * number_of_rows_plot), *bigwig_heights], width_ratios=[0.97, 0.03])
                gs.update(hspace=0.05, wspace=0.05)
                ax1 = plt.subplot(gs[0, 0])
                ax2_list = []
                for i in range(len(args.bigwig)):
                    ax2_list.append(plt.subplot(gs[1 + i, 0]))
                # ax2 = plt.subplot(gs[1, 0])
                ax3 = plt.subplot(gs[0, 1])
                bigwig_info['axis'] = ax2_list
                bigwig_info['axis_colorbar'] = ax3
        else:
            ax1 = None
        bottom = 1.3 / fig_height

        if start_pos1 is None:
            start_pos1 = make_start_pos_array(ma)

        position = [left_margin, bottom, width, height]
        log.debug("chrom {} {}".format(chrom, chrom2))
        plotHeatmap(matrix, ma.get_chromosome_sizes(), fig, position,
                    args, cmap, xlabel=chrom, ylabel=chrom2,
                    start_pos=start_pos1, start_pos2=start_pos2, pNorm=norm, pAxis=ax1, pBigwig=bigwig_info,
                    pLoops=args.loops, pHiCMatrix=ma)

    if not args.disable_tight_layout:
        if args.perChromosome or args.bigwig:
            try:
                plt.tight_layout()
            except UserWarning:
                log.info("Failed to tight layout. Using regular plot.")
            except ValueError:
                log.info("Failed to tight layout. Using regular plot.")
    # plt.setp(bigwig_vertical_axis.get_xticklabels(), rotation=180)
    plt.savefig(args.outFileName, dpi=args.dpi)
    plt.close(fig)


def make_start_pos_array(ma):
    # makes an start_pos array that can be used
    # to plot the bins of the matrix using their real length
    # When the whole matrix wants to be plotted, the start_pos needs to be modified
    # such that at each chromosome start, the start_pos does not go back to zero and instead
    # is added

    chrom_sizes = ma.get_chromosome_sizes()
    prev_chrom = ma.cut_intervals[0][0]
    prev_chroms_sum = 0
    start_pos = []
    for (chrom, start, end, _) in ma.cut_intervals:
        if chrom != prev_chrom:
            prev_chroms_sum += chrom_sizes[prev_chrom]
            prev_chrom = chrom
        start_pos.append(start + prev_chroms_sum)
    return start_pos


def plotBigwig(pAxis, pNameOfBigwigList, pChromosomeSizes=None, pRegion=None, pXticks=None, pFlipBigwigSign=None, pScaleFactorBigwig=None, pVertical=False,
               pValueMin=None, pValueMax=None):
    log.debug('plotting eigenvector')

    # pNameOfBigwigList is not a list, but to make room for future options
    # requiring more than one bigwig file I set this to a list intentionally.
    # pNameOfBigwigList = [pNameOfBigwigList]
    for file in pNameOfBigwigList:
        file_format = file.split(".")[-1]
        if file_format != 'bigwig' and file_format != 'bw':
            log.error("Given files are not bigwig")
            exit(1)

    # for bigwig_file in pNameOfBigwigList:
    #     if bigwig_file.split('.')[-1] != file_format:
    #         log.error("Eigenvector input files have different formats.")
    #         exit()

    if file_format == "bigwig" or file_format == 'bw':
        for i, bigwigFile in enumerate(pNameOfBigwigList):
            x_values = []
            bigwig_scores = []
            pAxis[i].set_frame_on(False)

            if pVertical:

                pAxis[i].yaxis.set_visible(False)

            else:
                # pAxis[i].set_frame_on(False)

                pAxis[i].xaxis.set_visible(False)
            bw = pyBigWig.open(bigwigFile)
            bigwig_scores = []
            if pRegion:
                chrom, region_start, region_end = pRegion
                # region_end could be a very large number returned by translate_region
                region_end = min(region_end, pChromosomeSizes[chrom])
                # log.info("chromosomes bigwig: {}".format(bw.chroms()))
                chrom = check_chrom_str_bytes(bw.chroms(), chrom)
                if chrom not in list(bw.chroms().keys()):
                    chrom = change_chrom_names(chrom)
                    if chrom not in list(bw.chroms().keys()):
                        log.info(
                            "bigwig file has no chromosome named: {}.".format(chrom))
                        return

                # the bigwig file may end before the region end, to avoid and error
                # the bigwig_end is set for the pyBigwig query
                bigwig_end = min(bw.chroms()[chrom], region_end)

                # TODO, this could be a parameters
                num_bins = min(1000, int(bigwig_end - region_start) / 10)

                scores_per_bin = np.array(
                    bw.stats(chrom, region_start, bigwig_end, nBins=num_bins)).astype(float)
                if scores_per_bin is None:
                    log.info(
                        "Chromosome {} has no entries in bigwig file.".format(chrom))
                    return

                _x_vals = np.linspace(region_start, region_end, num_bins)
                assert len(_x_vals) == len(scores_per_bin)
                x_values.extend(_x_vals)
                bigwig_scores.extend(scores_per_bin)
                if pVertical:
                    pAxis[i].set_ylim(region_start, region_end)
                else:
                    pAxis[i].set_xlim(region_start, region_end)

            elif pChromosomeSizes:
                chrom_length_sum = 0
                for chrom in pChromosomeSizes:
                    chrom_ = check_chrom_str_bytes(bw.chroms(), chrom)

                    if chrom_ not in list(bw.chroms().keys()):
                        log.info(
                            "bigwig file as no chromosome named: {}.".format(chrom))
                        return
                    # chrom = check_chrom_str_bytes(pChromosomeSizes, chrom)
                    # set the bin size to approximately 100kb
                    # or to the chromosome size if this happens to be less than 100kb
                    chunk_size = min(1e5, pChromosomeSizes[chrom])
                    num_bins = int(pChromosomeSizes[chrom] / chunk_size)
                    scores_per_bin = np.array(
                        bw.stats(chrom_, 0, pChromosomeSizes[chrom], nBins=num_bins)).astype(float)

                    if scores_per_bin is None:
                        log.info(
                            "Chromosome {} has no entries in bigwig file.".format(chrom))
                        return

                    _x_vals = np.linspace(
                        chrom_length_sum, chrom_length_sum + pChromosomeSizes[chrom], num_bins)
                    assert len(_x_vals) == len(scores_per_bin)
                    x_values.extend(_x_vals)
                    bigwig_scores.extend(scores_per_bin)

                    chrom_length_sum += pChromosomeSizes[chrom]
                if pVertical:
                    pAxis[i].set_ylim(0, chrom_length_sum)
                else:
                    pAxis[i].set_xlim(0, chrom_length_sum)

            log.debug("Number of data points: {}".format(len(bigwig_scores)))
            bigwig_scores = np.array(bigwig_scores)
            if pFlipBigwigSign:
                log.info("Flipping sign of bigwig values.")
                bigwig_scores *= -1
            if pScaleFactorBigwig is not None and pScaleFactorBigwig != 1.0:
                log.info("Scaling bigwig values.")
                bigwig_scores *= pScaleFactorBigwig
            if pValueMin is not None or pValueMax is not None:
                bigwig_scores = bigwig_scores.clip(pValueMin, pValueMax)

            if x_values is not None and bigwig_scores is not None:
                if pVertical:
                    pAxis[i].fill_between(
                        np.flip(bigwig_scores, 0), x_values, edgecolor='none')
                else:
                    pAxis[i].fill_between(
                        x_values, 0, bigwig_scores, edgecolor='none')


def plotLongRangeContacts(pAxis, pNameOfLongRangeContactsFile, pHiCMatrix, pRegion, pChromosomeOrder):

    x_list = []
    y_list = []
    log.debug('pRegion {}'.format(pRegion))
    with open(pNameOfLongRangeContactsFile, 'rb') as file:
        for line in file.readlines():
            line = toString(line)
            fields = line.strip().split('\t')
            try:
                chrom_X, start_X, end_X = fields[0:3]
                chrom_Y, start_Y, end_Y = fields[3:6]

                if pRegion is not None and (chrom_X != pRegion[0] or chrom_Y != pRegion[0]):
                    continue
                elif pChromosomeOrder is not None and (chrom_X not in pChromosomeOrder or chrom_Y not in pChromosomeOrder):
                    continue
                x = int(start_X)
                y = int(start_Y)

                x_list.append(x)
                y_list.append(y)
            except Exception:
                pass

        if pRegion is not None and (int(pRegion[1]) != 0 and int(pRegion[2]) != 1e15):
            pAxis.set_xlim(int(pRegion[1]), int(pRegion[2]))
            pAxis.set_ylim(int(pRegion[1]), int(pRegion[2]))

        pAxis.plot(x_list, y_list, 's', lw=2,
                   markerfacecolor='none', markeredgecolor='red')<|MERGE_RESOLUTION|>--- conflicted
+++ resolved
@@ -22,17 +22,6 @@
 import warnings
 warnings.simplefilter(action="ignore", category=RuntimeWarning)
 warnings.simplefilter(action="ignore", category=PendingDeprecationWarning)
-<<<<<<< HEAD
-from hicmatrix import HiCMatrix
-from hicexplorer.utilities import writableFile
-from hicexplorer.utilities import toString, toBytes
-from hicexplorer.utilities import enlarge_bins
-from hicexplorer.utilities import change_chrom_names
-from hicexplorer.utilities import remove_non_ascii
-from hicexplorer.utilities import check_chrom_str_bytes
-from hicexplorer.utilities import check_cooler, getRegion
-=======
->>>>>>> f3635032
 
 
 matplotlib.use('Agg')
@@ -542,8 +531,6 @@
     return fig
 
 
-<<<<<<< HEAD
-=======
 def getRegion(args, ma):
     chrom = region_start = region_end = idx1 = start_pos1 = chrom2 = region_start2 = region_end2 = idx2 = start_pos2 = None
     chrom, region_start, region_end = translate_region(args.region)
@@ -604,7 +591,6 @@
         start_pos2 = start_pos1
 
     return chrom, region_start, region_end, idx1, start_pos1, chrom2, region_start2, region_end2, idx2, start_pos2
->>>>>>> f3635032
 
 
 def main(args=None):
