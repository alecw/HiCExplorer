#!/usr/bin/env python
# -*- coding: utf-8 -*-
import sys
import os.path
import logging
import argparse
import json
from collections import OrderedDict
from hicexplorer import HiCMatrix as hm
from hicexplorer.utilities import enlarge_bins
from scipy import sparse
import numpy as np
import multiprocessing
from past.builtins import zip
from builtins import range
from past.builtins import map

from six import iteritems


from hicexplorer._version import __version__

logging.basicConfig()
log = logging.getLogger("hicFindTADs")
log.setLevel(logging.INFO)

# this is a holder vor the
hic_ma = None


def parse_arguments(args=None):
    """
    get command line arguments
    """
    parser = argparse.ArgumentParser(
        formatter_class=argparse.RawDescriptionHelpFormatter,
        conflict_handler='resolve',
        description="""
Uses a measure called TAD-separation score to identify the degree of separation between
the left and right regions at each Hi-C matrix bin. This is done for a
running window of different sizes. Then, TADs are called as those
positions having a local TAD-separation score minimum. The TAD-separation score is
measured using the z-score of the Hi-C matrix and is defined as the mean zscore of all
the matrix contacts between the left and right regions (diamond).

To find the TADs, the program  needs to compute first the
TAD scores at different window sizes. Then, the results of that computation
are used to call the TADs. This is convenient to test different filtering criteria quickly
as the demanding step is the computation of TAD-separation scores.

 An simple example usage is:

$ hicFindTads TAD_score -m hic_matrix.h5 -o TAD_score.txt

$ hicFindTads find_TADs -f TAD_score.txt --outPrefix TADs

For detailed help:

 hicFindTADs TAD_score -h

 or

 hicFindTADs find_TADs -h

""")

    parser.add_argument('--version', action='version',
                        version='%(prog)s {}'.format(__version__))

    parser.add_argument('--matrix', '-m',
                        help='Corrected Hi-C matrix to use for the computations',
                        required=True)

    parser.add_argument('--outPrefix',
                        help='File prefix to save the resulting files: 1. <prefix>_tad_separation.bm '
                             'The format of the output file is chrom start end TAD-sep1 TAD-sep2 TAD-sep3 .. etc. '
                             'We call this format a bedgraph matrix and can be plotted using '
                             '`hicPlotTADs`. Each of the TAD-separation scores in the file corresponds to '
                             'a different window length starting from --minDepth to --maxDepth. '
                             '2. <prefix>_zscore_matrix.h5, the zscore matrix used for the computation of '
                             'the TAD-separation score.  3. < prefix > _boundaries.bed, which'
                             'contains the positions of boundaries. The genomic coordinates in this file '
                             'correspond to the resolution used. Thus, for Hi-C bins of '
                             '10.000bp the boundary position is 10.000bp long. For restriction fragment '
                             'matrices the boundary position varies depending on the fragment length '
                             'at the boundary. 4. <prefix>_domains.bed '
                             'contains the TADs positions. This is a non-overlapping set of genomic '
                             'positions. 5. <prefix>_boundaries.gff Similar to the boundaries bed file '
                             'but with extra information (pvalue, delta). 6. <prefix>_score.bedgraph file '
                             'contains the TAD-separation score '
                             'measured at each Hi-C bin coordinate. Is useful to visualize in a genome '
                             'browser. The delta and pvalue settings are saved as part of the name.',
                        required=True)

    parser.add_argument('--minDepth',
                        help='Minimum window length (in bp) to be considered to the left and to the right '
                             'of each Hi-C bin. This number should be at least 3 times '
                             'as large as the bin size of the Hi-C matrix.',
                        metavar='INT bp',
                        type=int)

    parser.add_argument('--maxDepth',
                        help='Maximum window length to be considered to the left and to the right '
                             'of the cut point in bp. This number should around 6-10 times '
                             'as large as the bin size of the Hi-C matrix.',
                        metavar='INT bp',
                        type=int)

    parser.add_argument('--step',
                        help='Step size when moving from --minDepth to --maxDepth. Note, the step size'
                             'grows exponentially as '
                             '`maxDeph + (step * int(x)**1.5) for x in [0, 1, ...]` until  it '
                             'reaches `maxDepth`. For example, selecting  step=10,000, minDepth=20,000 '
                             'and maxDepth=150,000 will compute TAD-scores for window sizes: '
                             '20,000, 30,000, 40,000, 70,000 and 100,000',
                        metavar='INT bp',
                        type=int)

    parser.add_argument('--numberOfProcessors', '-p',
                        help='Number of processors to use ',
                        type=int,
                        default=1)

    parser.add_argument('--minBoundaryDistance',
                        help='Minimum distance between boundaries (in bp). This parameter can be '
                             'used to reduce spurious boundaries caused by noise. ',
                        type=int)

    parser.add_argument('--pvalue',
                        help='P-value threshold. The probability of a local minima to be a boundary '
                             'is estimated by comparing the distribution (Wilcoxon ranksum) of '
                             'the  zscores between the left and right '
                             'regions (diamond) at the local minimum with the matrix zscores for a '
                             'diamond at --minDepth to the left and a diamond --minDepth to the right. '
                             'The reported pvalue is the Bonferroni correction all pvalues. Default is '
                             '0.01',
                        type=float,
                        default=0.01)

    parser.add_argument('--delta',
                        help='Minimum threshold of the difference between the TAD-separation score of a '
                             'putative boundary and the mean of the TAD-sep. score of surrounding bins. '
                             'The delta value reduces spurious boundaries that are shallow, which usually '
                             'occur at the center of large TADs when the TAD-sep. score is flat. Higher '
                             'delta threshold values produce more conservative boundary estimations. By '
                             'default a value of 0.01 is used.',
                        type=float,
                        default=0.01)

    parser.add_argument('--TAD_sep_score_prefix',
                        help='Sometimes it is useful to change some of the parameters without recomputing the '
                             'z-score matrix and the TAD-separation score. For this case, the prefix containing the '
                             'TAD separation score and the z-score matrix can be given. If this option is given, '
                             'new boundaries will be computed but the values of minDepth, maxDepth and step will '
                             'not be used.',
                        required=False)
    return parser


def toBytes(s):
    """
    Like toString, but for functions requiring bytes in python3
    """
    if sys.version_info[0] == 2:
        return s
    if isinstance(s, bytes):
        return s
    if isinstance(s, str):
        return bytes(s, 'ascii')
    if isinstance(s, list):
        return [toBytes(x) for x in s]
    return s


def compute_matrix_wrapper(args):
    return compute_matrix(*args)


def get_cut_weight_by_bin_id(matrix, cut, depth, return_mean=False):
    """
    like get_cut_weight which is the 'diamond' representing the counts
    from a region -dept to +depth from the given bin position (cut):

    """
    if cut < 0 or cut > matrix.shape[0]:
        return None
    # the range [start:i] should have running window
    # length elements (i is excluded from the range)
    start = max(0, cut - depth)
    # same for range [i+1:end] (i is excluded from the range)
    end = min(matrix.shape[0], cut + depth)

    # the idea is to evaluate the interactions
    # between the upstream neighbors with the
    # down stream neighbors. In other words
    # the inter-domain interactions
    if return_mean is True:
        return matrix[start:cut, cut:end].mean()
    else:
        return matrix[start:cut, cut:end].todense().A1


def get_idx_of_bins_at_given_distance(hic_matrix, idx, window_len):
    """
    Returns the right and left indices that are at a given distance in bp
    from `idx`
    Parameters
    ----------
    idx reference index
    window_len distance in bp

    Returns
    -------
    tuple, with left and right bin indices
    """

    # find the bin that is closer to window_len
    # the range [start:i] should have running window
    # length elements (i is excluded from the range)
    chrom, cut_start, cut_end, _ = hic_matrix.getBinPos(idx)
    left_start = max(0, cut_start - window_len)
    left_idx = hic_matrix.getRegionBinRange(chrom, left_start, left_start + 1)[0]
    chr_end_pos = hic_matrix.get_chromosome_sizes()[chrom]

    right_end = min(chr_end_pos, cut_end + window_len) - 1
    right_idx = hic_matrix.getRegionBinRange(chrom, right_end, right_end)[0]

    return left_idx, right_idx


def get_cut_weight(hic_matrix, cut, window_len, return_mean=False):
    """
    'diamond' (when matrix is rotated 45 degrees) representing the counts
    from a region -window_len to +window_len from the given bin position (cut):

    """
    if cut < 0 or cut > hic_matrix.matrix.shape[0]:
        return None

    left_idx, right_idx = get_idx_of_bins_at_given_distance(hic_matrix, cut, window_len)

    if return_mean is True:
        if hic_matrix.matrix[left_idx:cut, cut:right_idx].nnz == 0:
            # i.e. if the submatrix is emtpy. Calling the mean on an empty matrix
            # triggers a RuntimeWarning error
            return 0
        else:
            return hic_matrix.matrix[left_idx:cut, cut:right_idx].todense().mean()
    else:
        return hic_matrix.matrix[left_idx:cut, cut:right_idx].todense().A1


def get_triangle(hic_matrix, cut, window_len, return_mean=False):
    """
    like get_cut_weight which is the 'diamond' representing the counts
    from a region -window_len to +window_len from the given bin position (cut):

    """
    if cut < 0 or cut > hic_matrix.matrix.shape[0]:
        return None

    left_idx, right_idx = get_idx_of_bins_at_given_distance(hic_matrix, cut, window_len)

    def remove_lower_triangle(matrix):
        """
        remove all values in the lower triangle of a matrix
        """
        return matrix[np.triu_indices_from(matrix)].A1

    edges_left = remove_lower_triangle(hic_matrix.matrix[left_idx:cut, :][:, left_idx:cut].todense())
    edges_right = remove_lower_triangle(hic_matrix.matrix[cut:right_idx, :][:, cut:right_idx].todense())
#    if cut > 1000:
#        import ipdb;ipdb.set_trace()
    return np.concatenate([edges_left, edges_right])


def get_incremental_step_size(min_win_size, max_win_size, start_step_len):
    """
    generates a list of incremental windows sizes (measured in bins)

    :param min_win_size: starting window size
    :param max_win_size: end window size
    :param start_step_len: start length
    :return: incremental_step list of bin lengths
    """
    incremental_step = []
    step = -1
    while 1:
        step += 1
        inc_step = min_win_size + int(start_step_len * (step**1.5))
        if step > 1 and inc_step == incremental_step[-1]:
            continue
        if inc_step > max_win_size:
            break
        incremental_step.append(inc_step)
    return incremental_step


def compute_matrix(bins_list, min_win_size=8, max_win_size=50, step_len=2):
    """
    Receives a number of bins for which the tad-score should be computed.

    Parameters
    ----------
    hic_ma HiCMatrix object
    bins_list list of bins to process
    min_win_size
    max_win_size
    step_len

    Returns
    -------

    """

    """
    :param hic_ma: Hi-C matrix object from HiCMatrix
    :param outfile: String, path of a file to save the conductance
                matrix in *bedgraph matrix* format
    :return: (chrom, start, end, matrix)
    """
    global hic_ma
    positions_array = []
    cond_matrix = []
    incremental_step = get_incremental_step_size(min_win_size, max_win_size, step_len)
    for cut in bins_list:

        chrom, chr_start, chr_end, _ = hic_ma.cut_intervals[cut]

        # get conductance
        # for multiple window lengths at a time
        mult_matrix = [get_cut_weight(hic_ma, cut, depth, return_mean=True) for depth in incremental_step]
        if np.any(np.isnan(mult_matrix)):
            # skip problematic cases
            continue

        cond_matrix.append(mult_matrix)

        positions_array.append((chrom, chr_start, chr_end))

    chrom, chr_start, chr_end = zip(*positions_array)
    cond_matrix = np.vstack(cond_matrix)

    return chrom, chr_start, chr_end, cond_matrix


<<<<<<< HEAD
def peakdetect(y_axis, x_axis=None, lookahead=3, delta=0, chrom=None):
    """
    Based on the MATLAB script at:
    http://billauer.co.il/peakdet.html

    function for detecting local maximum and minimum in a signal.
    Discovers peaks by searching for values which are surrounded by lower
    or larger values for maximum and minimum respectively

    keyword arguments:
    :param: y_axis -- A list containig the signal over which to find peaks
    :param: x_axis -- (optional) A x-axis whose values correspond to the y_axis list
        and is used in the return to specify the position of the peaks. If
        omitted an index of the y_axis is used. (default: None)
    :param: lookahead -- (optional) distance to look ahead from a peak candidate to
        determine if it is the actual peak
    :param: delta -- (optional) this specifies a minimum difference between a peak and
        the following points, before a peak may be considered a peak. Useful
        to hinder the function from picking up false peaks towards to end of
        the signal. To work well delta should be set to delta >= RMSnoise * 5.


    :return: -- two lists [max_peaks, min_peaks] containing the positive and
        negative peaks respectively. Each cell of the lists contains a tuple
        of: (position, peak_value)
        to get the average peak value do: np.mean(max_peaks, 0)[1] on the
        results to unpack one of the lists into x, y coordinates do:
        x, y = zip(*tab)
    """
    max_peaks = []
    min_peaks = []
    dump = []   # Used to pop the first hit which almost always is false

    # check input data
    if x_axis is None:
        x_axis = np.arange(len(y_axis))

    if len(y_axis) != len(x_axis):
        raise ValueError('Input vectors y_axis and x_axis must have same length')

    # store data length for later use

    if not (np.isscalar(delta) and delta >= 0):
        raise ValueError("delta must be a positive number")

    # maximum and minimum candidates are temporarily stored in
    # min_x and min_y respectively
    min_y, max_y = np.Inf, -np.Inf
    max_pos, min_pos = None, None
    search_for = None
    # Only detect peak if there is 'lookahead' amount of points after it
    prev_chrom = None
    for index, (x, y) in enumerate(zip(x_axis[:-lookahead], y_axis[:-lookahead])):
        assert -np.inf < y < np.inf, "Error, infinity value detected for value at position {}".format(index)
        if prev_chrom is None:
            prev_chrom = chrom[index]
        if prev_chrom != chrom[index]:
            # reset variables at the start of a chromosome
            min_y, max_y = np.Inf, -np.Inf
            max_pos, min_pos = None, None
            search_for = None

        prev_chrom = chrom[index]

        if y > max_y:
            max_y = y
            max_pos = x
        if y < min_y:
            min_y = y
            min_pos = x

        # look for max
        if y < max_y - delta and max_y != np.Inf and search_for != 'min':
            # Maximum peak candidate found
            # look ahead in signal to ensure that this is a peak and not jitter
            if y_axis[index:index + lookahead].max() < max_y:
                max_peaks.append([max_pos, max_y])
                dump.append(True)
                # set algorithm to only find minimum now
                max_y = y
                min_y = y
                min_pos = x
                search_for = 'min'
                continue
=======
class HicFindTads(object):
>>>>>>> e89efa01

    def __init__(self, matrix, num_processors=1, max_depth=None, min_depth=None, step=None, delta=0.01,
                 pvalue=0.01, min_boundary_distance=None, use_zscore=True):
        """

        Parameters
        ----------
        matrix  Either a filename or a HiCMatrix object
        num_processors
        max_depth max window distance to consider (total window length is 2* max depth)
        min_depth min window to consider (total window length is 2* max min)
        step progression step from min_depth to max depth. The value give is for the first step, wich iteratively grows
                exponentially (exponent = 1.5) until it reaches the max_depth value.
        delta
        pvalue
        min_boundary_distance
        use_zscore boolean. By default is true. Set to other option

        """

        # if matrix is string, loaded, else, assume is a HiCMatrix object
        if isinstance(matrix, str):
            self.hic_ma = hm.hiCMatrix(matrix)
        else:
            self.hic_ma = matrix

        if max_depth is not None and min_depth is not None and max_depth <= min_depth:
            exit("Please check that maxDepth is larger than minDepth.")

        self.num_processors = num_processors
        self.max_depth = max_depth
        self.min_depth = min_depth
        self.step = step
        self.delta = delta
        self.pvalue = pvalue
        self.min_boundary_distance = min_boundary_distance
        self.use_zscore = use_zscore
        self.binsize = self.hic_ma.getBinSize()
        self.bedgraph_matrix = None
        self.boundaries = None
        self.set_variables()

    def set_variables(self):
        """
        Checks the value of the max_depth, min_depth and step variables, setting default parameters
        if neccesary.

        Returns
        -------
        None
        """

        if self.max_depth is None:
            if self.binsize < 1000:
                self.max_depth = self.binsize * 60
            elif 1000 <= self.binsize < 20000:
                self.max_depth = self.binsize * 20
            else:
                self.max_depth = self.binsize * 10
        elif self.max_depth < self.binsize * 5:
            log.error("Please specify a --maxDepth that is at least 5 times larger than the matrix bin size")
            exit(1)

        if self.min_depth is None:
            if self.binsize < 1000:
                self.min_depth = self.binsize * 30
            elif 1000 <= self.binsize < 20000:
                self.min_depth = self.binsize * 10
            else:
                self.min_depth = self.binsize * 5
        elif self.min_depth < self.binsize * 3:
            log.error("Please specify a --minDepth that is at least 3 times larger than the matrix bin size")
            exit(1)

        if self.step is None:
            if self.binsize < 1000:
                self.step = self.binsize * 4
            else:
                self.step = self.binsize * 2

        elif self.step < self.binsize:
            log.error("Please specify a --step that is at least the size of the matrix bin size")
            exit(1)

        # print parameters used
        sys.stderr.write("max depth:\t{}\n".format(self.max_depth))
        sys.stderr.write("min depth:\t{}\n".format(self.min_depth))
        sys.stderr.write("step:\t{}\n".format(self.step))
        sys.stderr.write("bin size:\t{}\n".format(self.binsize))

    @staticmethod
    def peakdetect(y_axis, x_axis=None, lookahead=3, delta=0, chrom=None):
        """
        Based on the MATLAB script at:
        http://billauer.co.il/peakdet.html

        function for detecting local maximum and minimum in a signal.
        Discovers peaks by searching for values which are surrounded by lower
        or larger values for maximum and minimum respectively

        keyword arguments:
        :param: y_axis -- A list containing the signal over which to find peaks
        :param: x_axis -- (optional) A x-axis whose values correspond to the y_axis list
            and is used in the return to specify the position of the peaks. If
            omitted an index of the y_axis is used. (default: None)
        :param: lookahead -- (optional) distance to look ahead from a peak candidate to
            determine if it is the actual peak
        :param: delta -- (optional) this specifies a minimum difference between a peak and
            the following points, before a peak may be considered a peak. Useful
            to hinder the function from picking up false peaks towards to end of
            the signal. To work well delta should be set to delta >= RMSnoise * 5.


        :return: -- two lists [max_peaks, min_peaks] containing the positive and
            negative peaks respectively. Each cell of the lists contains a tuple
            of: (position, peak_value)
            to get the average peak value do: np.mean(max_peaks, 0)[1] on the
            results to unpack one of the lists into x, y coordinates do:
            x, y = zip(*tab)
        """
        max_peaks = []
        min_peaks = []
        dump = []   # Used to pop the first hit which almost always is false

        # check input data
        if x_axis is None:
            x_axis = np.arange(len(y_axis))

        if len(y_axis) != len(x_axis):
            raise (ValueError, 'Input vectors y_axis and x_axis must have same length')

        # store data length for later use

        if not (np.isscalar(delta) and delta >= 0):
            raise (ValueError, "delta must be a positive number")

        # maximum and minimum candidates are temporarily stored in
        # min_x and min_y respectively
        min_y, max_y = np.Inf, -np.Inf
        max_pos, min_pos = None, None
        search_for = None
        # Only detect peak if there is 'lookahead' amount of points after it
        prev_chrom = None
        for index, (x, y) in enumerate(zip(x_axis[:-lookahead], y_axis[:-lookahead])):
            assert -np.inf < y < np.inf, "Error, infinity value detected for value at position {}".format(index)
            if prev_chrom is None:
                prev_chrom = chrom[index]
            if prev_chrom != chrom[index]:
                # reset variables at the start of a chromosome
                min_y, max_y = np.Inf, -np.Inf
                max_pos, min_pos = None, None
                search_for = None

            prev_chrom = chrom[index]

            if y > max_y:
                max_y = y
                max_pos = x
            if y < min_y:
                min_y = y
                min_pos = x

            # look for max
            if y < max_y - delta and max_y != np.Inf and search_for != 'min':
                # Maximum peak candidate found
                # look ahead in signal to ensure that this is a peak and not jitter
                if y_axis[index:index + lookahead].max() < max_y:
                    max_peaks.append([max_pos, max_y])
                    dump.append(True)
                    # set algorithm to only find minimum now
                    max_y = y
                    min_y = y
                    min_pos = x
                    search_for = 'min'
                    continue

            # look for min
            if y > min_y + delta and min_y != -np.Inf and search_for != 'max':
                # Minimum peak candidate found
                # look ahead in signal to ensure that this is a peak and not jitter
                if y_axis[index:index + lookahead].min() > min_y:
                    min_peaks.append([min_pos, min_y])
                    dump.append(False)
                    # set algorithm to only find maximum now
                    min_y = y
                    max_y = y
                    max_pos = x
                    search_for = 'max'

        # Remove the false hit on the first value of the y_axis
        try:
            if dump[0]:
                max_peaks.pop(0)
            else:
                min_peaks.pop(0)
            del dump
        except IndexError:
            # no peaks were found, should the function return empty lists?
            pass

        return [max_peaks, min_peaks]

    @staticmethod
    def delta_wrt_window(min_idx_list, matrix_avg, chrom, window_len=10):
        """
        Computes the local 'delta' for each minima identified. The local
        delta is defined as the difference between the TAD-separation score at the minimum with respect
        to each of the TAD-separation scores of the `window_len` to the left, plus the `window_len` to
        the right of each minimum. The minimum itself is excluded.

        Parameters
        ----------
        matrix TAD score matrix for different window sizes
        chrom list of chrom names for each matrix row
        window_len the length of the window to look for the local TAD-score average

        Returns
        -------
        A dict of each minima delta to the mean of the TAD-separation score surrounding the minima. The keys
        are the min_idx

        """

        # compute the start and end points of the chromosomes
        # and store it as tuples in chrom_ranges list (e.g. chrom_ranges = [(0, 29254), (29254, 60006), ...]
        unique_chroms, chr_start_idx = np.unique(chrom, return_index=True)
        chr_start_idx = np.concatenate([chr_start_idx, [len(chrom) - 1]])
        chr_start_idx = np.sort(chr_start_idx)
        chrom_ranges = [(chr_start_idx[x], chr_start_idx[x + 1]) for x in range(len(chr_start_idx) - 1)]

        delta_to_mean = {}
        for min_idx in min_idx_list:
            # check that the min_idx is not to close to any of the chromosome boundaries
            close_to_chrom_border = True
            for start_range, end_range in chrom_ranges:
                if start_range < min_idx < end_range:
                    if min_idx - window_len >= start_range and min_idx + window_len < end_range:
                        close_to_chrom_border = False
                        continue
            if close_to_chrom_border is True:
                delta_to_mean[min_idx] = np.nan

            else:
                local_tad_score = np.concatenate([matrix_avg[min_idx - window_len:min_idx + 3],
                                                  matrix_avg[min_idx + 4: min_idx + window_len]])
                delta_to_mean[min_idx] = local_tad_score.mean() - matrix_avg[min_idx]

        return delta_to_mean

    @staticmethod
    def find_consensus_minima(tad_score_matrix, lookahead=3, chrom=None):
        """
        Finds the minimum over the average values per column
        :param tad_score_matrix: TAD-separation score matrix
        :return:
        """

        tad_score_matrix_avg = tad_score_matrix.mean(axis=1)

        # compute local minima for the matrix average
        _max, _min = HicFindTads.peakdetect(tad_score_matrix_avg, lookahead=lookahead, chrom=chrom)
        min_idx, value = zip(*_min)

        # get the delta for each boundary
        delta_to_mean = HicFindTads.delta_wrt_window(min_idx, tad_score_matrix_avg, chrom)

        return min_idx, delta_to_mean

    def hierarchical_clustering(self, boundary_list, clusters_cutoff=[]):
        """
        :param boundary_list: is a list of tuples each containing
        the location of a boundary. The order should be sorted
        and contain the following values:
            (chrom, start, value)
        :param clusters_cutoff: List of values to separate clusters. The
            clusters found at those value thresholds are returned.


        :return: z_value, clusters

        For z_value, the format used is similar as the scipy.cluster.hierarchy.linkage() function
        which is described as follows:

        A 4 by :math:`(n-1)` matrix ``z_value`` is returned. At the
        :math:`i`-th iteration, clusters with indices ``z_value[i, 0]`` and
        ``z_value[i, 1]`` are combined to form cluster :math:`n + i`. A
        cluster with an index less than :math:`n` corresponds to one of
        the :math:`n` original observations. The distance between
        clusters ``z_value[i, 0]`` and ``z_value[i, 1]`` is given by ``z_value[i, 2]``. The
        fourth value ``z_value[i, 3]`` represents the number of original
        observations in the newly formed cluster.

        The difference is that instead of a 4 times n-1 array, a
        6 times n-1 array is returned. Where positions 4, and 5
        correspond to the genomic coordinates of ``z_value[i, 0]`` and ``z_value[i, 1]``

        """
        # run the hierarchical clustering per chromosome
        if clusters_cutoff:
            # sort in reverse order
            clusters_cutoff = np.sort(np.unique(clusters_cutoff))[::-1]

        chrom, start, value = zip(*boundary_list)

        unique_chr, indices = np.unique(chrom, return_index=True)
        indices = indices[1:]  # the first element is not needed
        start_per_chr = np.split(start, indices)
        value_per_chr = np.split(value, indices)
        z_value = {}

        def get_domain_positions(boundary_position):
            """
            returns for each boundary a start,end position
            corresponding to each TAD
            :param boundary_position: list of boundary chromosomal positions
            :return: list of (start, end) tuples.
            """
            start_ = None
            domain_list = []
            for position in boundary_position:
                if start_ is None:
                    start_ = position
                    continue
                domain_list.append((start_, position))
                start_ = position

            return domain_list

        def find_in_clusters(clusters_, search_id):
            """
            Given a list of clusters (each cluster defined as as set,
            the function returns the position in which an id is found
            :param clusters_:
            :param search_id:
            :return:
            """
            for set_idx, set_of_ids in enumerate(clusters_):
                if search_id in set_of_ids:
                    return set_idx

        def cluster_to_regions(clusters_, chrom_name):
            """
            Transforms a list of sets of ids from the hierarchical
            clustering to genomic positions
            :param clusters_: cluster ids
            :param chrom_name: chromosome name
            :return: list of tuples with (chrom_name, start, end)

            Example:

            clusters = [set(1,2,3), set(4,5,10)]

            """
            start_list = []
            end_list = []
            for set_ in clusters_:
                if len(set_) == 0:
                    continue

                # the ids in the sets are created in such a
                # that the min id is the one with the smaller start position
                start_list.append(domains[min(set_)][0])
                end_list.append(domains[max(set_)][1])

            start_list = np.array(start_list)
            end_list = np.array(end_list)
            order = np.argsort(start_list)

            return zip([chrom_name] * len(order), start_list[order], end_list[order])

        return_clusters = {}  # collects the genomic positions of the clusters per chromosome
        # The values are a list, one for each cutoff.
        for chrom_idx, chrom_name in enumerate(unique_chr):
            z_value[chrom_name] = []
            return_clusters[chrom_name] = []
            clust_cutoff = clusters_cutoff[:]
            domains = get_domain_positions(start_per_chr[chrom_idx])
            clusters = [{x} for x in range(len(domains))]

            # initialize the cluster_x with the genomic position of domain centers
            cluster_x = [int(d_start + float(d_end - d_start) / 2) for d_start, d_end in domains]
            # number of domains should be equal to the number of values minus 1
            assert len(domains) == len(value_per_chr[chrom_idx]) - 1, "error"

            """
            domain:id
                 0            1               2            3
             |---------|---------------|----------------|----|
            values:id
             0         1               3                3    4
            values id after removing flanks
                       0               1                2
             """
            values = value_per_chr[chrom_idx][1:-1]  # remove flanking values that do not join TADs

            # from highest to lowest merge neighboring domains
            order = np.argsort(values)[::-1]
            for idx, order_idx in enumerate(order):
                if len(clust_cutoff) and idx + 1 < len(order) and \
                        values[order_idx] >= clust_cutoff[0] > values[order[idx + 1]]:
                    clust_cutoff = clust_cutoff[1:]  # remove first element
                    return_clusters[chrom_name].append(cluster_to_regions(clusters, chrom_name))
                # merge domains order_idx - 1 and order_idx
                left = find_in_clusters(clusters, order_idx)
                right = find_in_clusters(clusters, order_idx + 1)
                z_value[chrom_name].append((left, right, values[order_idx],
                                            len(clusters[left]) + len(clusters[right]),
                                            cluster_x[left], cluster_x[right]))

                # set as new cluster position the center between the two merged
                # clusters
                gen_dist = int(float(abs(cluster_x[left] - cluster_x[right])) / 2)
                cluster_x.append(min(cluster_x[left], cluster_x[right]) + gen_dist)

                clusters.append(clusters[left].union(clusters[right]))
                clusters[left] = set()
                clusters[right] = set()

        # convert return_clusters from a per chromosome dictionary to
        # a per cut_off dictionary merging all chromosomes in to one list.
        ret_ = {}  # dictionary to hold the clusters per cutoff. The key of
        # each item is the str(cutoff)

        for idx, cutoff in enumerate(clusters_cutoff):
            cutoff = str(cutoff)
            ret_[cutoff] = []
            for chr_name in return_clusters:
                try:
                    ret_[cutoff].extend(return_clusters[chr_name][idx])
                except IndexError:
                    pass

        return z_value, ret_

    def save_linkage(Z, file_name):
        """

        :param Z: Z has a format similar to the scipy.cluster.linkage matrix (see function
                    hierarchical_clustering).
        :param file_name: File name to save the results
        :return: None
        """

        try:
            file_h = open(file_name, 'w')
        except IOError:
            log.error("Can't save linkage file:\n{}".format(file_name))
            return

        count = 0
        for chrom, values in Z.iteritems():
            for id_a, id_b, distance, num_clusters, pos_a, pos_b in values:
                count += 1
                file_h.write('{}\t{}\t{}\tclust_{}'
                             '\t{}\t.\t{}\t{}\t{}\n'.format(chrom,
                                                            int(pos_a),
                                                            int(pos_b),
                                                            count,
                                                            distance,
                                                            id_a, id_b,
                                                            num_clusters))

    def get_domains(boundary_list):
        """
        returns for each boundary a chrom, start,end position
        corresponding to each TAD
        :param boundary_position: list of boundary chromosomal positions
        :return: list of (chrom, start, end, value) tuples.
        """
        prev_start = None
        prev_chrom = boundary_list[0][0]
        domain_list = []
        for chrom, start, value in boundary_list:
            if start is None:
                prev_start = start
                prev_chrom = chrom
                continue
            if prev_chrom != chrom:
                prev_chrom = chrom
                prev_start = None
                continue
            domain_list.append((chrom, prev_start, start, value))
            prev_start = start
            prev_chrom = chrom

        return domain_list

<<<<<<< HEAD
        # initialize the cluster_x with the genomic position of domain centers
        cluster_x = [int(d_start + float(d_end - d_start) // 2) for d_start, d_end in domains]
        # number of domains should be equal to the number of values minus 1
        assert len(domains) == len(value_per_chr[chrom_idx]) - 1, "error"
=======
    def save_bedgraph_matrix(self, outfile):
        """
        Save matrix as chrom, start, end ,row, values separated by tab
        I call this a bedgraph matrix and the ending is .bm
>>>>>>> e89efa01

        Returns
        -------
        None
        """
        # get params to save as part of the bedgraph file
        params = dict()
        params['minDepth'] = self.min_depth
        params['maxDepth'] = self.max_depth
        params['step'] = self.step
        params['binsize'] = self.binsize
        params_str = json.dumps(params, separators=(',', ':'))

        with open(outfile, 'w') as f:
            f.write(toBytes("#" + params_str + "\n"))
            for idx in range(len(self.bedgraph_matrix['chrom'])):
                matrix_values = "\t".join(np.char.mod('%f', self.bedgraph_matrix['matrix'][idx, :]))

                f.write("{}\t{}\t{}\t{}\n".format(self.bedgraph_matrix['chrom'][idx],
                                                  self.bedgraph_matrix['chr_start'][idx],
                                                  self.bedgraph_matrix['chr_end'][idx],
                                                  matrix_values))

    def save_clusters(clusters, file_prefix):
        """
<<<<<<< HEAD
        domain:id
             0            1               2            3
         |---------|---------------|----------------|----|
        values:id
         0         1               3                3    4
        values id after removing flanks
                   0               1                2
         """
        values = value_per_chr[chrom_idx][1:-1]  # remove flanking values that do not join TADs

        # from highest to lowest merge neighboring domains
        order = np.argsort(values)[::-1]
        for idx, order_idx in enumerate(order):
            if len(clust_cutoff) and idx + 1 < len(order) and \
                    values[order_idx] >= clust_cutoff[0] > values[order[idx + 1]]:
                clust_cutoff = clust_cutoff[1:]  # remove first element
                return_clusters[chrom_name].append(cluster_to_regions(clusters, chrom_name))
            # merge domains order_idx - 1 and order_idx
            left = find_in_clusters(clusters, order_idx)
            right = find_in_clusters(clusters, order_idx + 1)
            z_value[chrom_name].append((left, right, values[order_idx],
                                        len(clusters[left]) + len(clusters[right]),
                                        cluster_x[left], cluster_x[right]))

            # set as new cluster position the center between the two merged
            # clusters
            gen_dist = float(abs(cluster_x[left] - cluster_x[right])) // 2
            cluster_x.append(min(cluster_x[left], cluster_x[right]) + gen_dist)

            clusters.append(clusters[left].union(clusters[right]))
            clusters[left] = set()
            clusters[right] = set()

    # convert return_clusters from a per chromosome dictionary to
    # a per cut_off dictionary merging all chromosomes in to one list.
    ret_ = {}  # dictionary to hold the clusters per cutoff. The key of
    # each item is the str(cutoff)

    for idx, cutoff in enumerate(clusters_cutoff):
        cutoff = str(cutoff)
        ret_[cutoff] = []
        for chr_name in return_clusters:
            try:
                ret_[cutoff].extend(return_clusters[chr_name][idx])
            except IndexError:
                pass

    return z_value, ret_


def save_linkage(Z, file_name):
    """
=======
>>>>>>> e89efa01

        :param clusters: is a dictionary whose key is the cut of used to create it.
                         the value is a list of tuples, each representing
                          a genomec interval as ('chr', start, end).
        :param file_prefix: file prefix to save the resulting bed files
        :return: list of file names created
        """
        for cutoff, intervals in clusters.iteritems():
            fileh = open("{}_{}.bed".format(file_prefix, cutoff), 'w')
            for chrom, start, end in intervals:
                fileh.write("{}\t{}\t{}\t.\t0\t.\n".format(chrom, start, end))

    def save_domains_and_boundaries(self, prefix):

        # a boundary is added to the start and end of each chromosome
        # np.unique return index is used to quickly get
        # the indices at which the name of the chromosome changes (chrom, start, end should be  sorted)
        chrom = self.bedgraph_matrix['chrom']
        chr_start = self.bedgraph_matrix['chr_start']
        chr_end = self.bedgraph_matrix['chr_end']
        matrix = self.bedgraph_matrix['matrix']

        min_idx = self.boundaries['min_idx']
        delta_of_min = self.boundaries['delta']
        pvalue_of_min = self.boundaries['pvalues']

        unique_chroms, chr_start_idx = np.unique(chrom, return_index=True)

        # the trick to get the start positions using np.unique only works when
        # more than one chromosome is present
        if len(unique_chroms) == 1:
            chr_start_idx = [0]
            chr_end_idx = [len(chrom) - 1]
        else:
            chr_end_idx = chr_start_idx
            # the indices for the end of the chromosomes
            # are the the start indices - 1, with the exception
            # of the idx == 0 that is transformed into the length
            # of the chromosome to get the idx for the end of the
            # last chromosome
            chr_end_idx[chr_end_idx == 0] = len(chrom)
            chr_end_idx -= 1

        # put all indices together and sort
        min_idx = np.sort(np.concatenate([chr_start_idx, chr_end_idx, min_idx]))

        mean_mat_all = matrix.mean(axis=1)

        filtered_min_idx = []
        for idx in min_idx:
            # filter by delta and pvalue_thresholds
            if idx not in delta_of_min:
                delta_of_min[idx] = np.nan
            if delta_of_min[idx] >= self.delta and pvalue_of_min[idx] <= self.pvalue:
                filtered_min_idx += [idx]
        log.info("Number of boundaries for delta {} and pval {}: {}".format(self.delta, self.pvalue,
                                                                            len(filtered_min_idx)))
        count = 1
        with open(prefix + '_boundaries.bed', 'w') as file_boundary_bin, open(prefix + '_domains.bed', 'w') as file_domains, open(prefix + '_boundaries.gff', 'w') as gff:
            for idx, min_bin_id in enumerate(filtered_min_idx):
                # skip if the start of the boundary
                # is the end of the chromosome
                if min_bin_id in chr_end_idx:
                    continue

                if min_bin_id not in delta_of_min:
                    delta_of_min[min_bin_id] = np.nan

                # 1. save boundaries at 1bp position
                right_bin_center = chr_start[min_bin_id] + int((chr_end[min_bin_id] - chr_start[min_bin_id]) / 2)

                left_bin_center = chr_start[min_bin_id - 1] + int((chr_end[min_bin_id - 1] - chr_start[min_bin_id - 1]) / 2)

                if chrom[min_bin_id] != chrom[min_bin_id - 1]:
                    continue

                # 2. save the position of the boundary range
                file_boundary_bin.write("{}\t{}\t{}\tB{:05d}\t{}\t.\n".format(chrom[min_bin_id],
                                                                              left_bin_center,
                                                                              right_bin_center,
                                                                              min_bin_id,
                                                                              mean_mat_all[min_bin_id]))

                # safe gff file that can contain more information
                gff.write("{chrom}\tHiCExplorer\tboundary\t{start}\t{end}\t{score}"
                          "\t.\t.\tID=B{id:05d};delta={delta};pvalue={pvalue};"
                          "tad_sep={score}\n".format(chrom=chrom[min_bin_id],
                                                     start=left_bin_center,
                                                     end=right_bin_center,
                                                     delta=delta_of_min[min_bin_id],
                                                     pvalue=pvalue_of_min[min_bin_id],
                                                     score=mean_mat_all[min_bin_id],
                                                     id=min_bin_id))

                start = chr_start[min_bin_id]
                # check that the next boundary exists and is in the same chromosome
                if idx + 1 == len(filtered_min_idx) or chrom[min_bin_id] != chrom[filtered_min_idx[idx + 1]]:
                    continue

                end = chr_start[filtered_min_idx[idx + 1]]

                # 2. save domain intervals
                if count % 2 == 0:
                    rgb = '51,160,44'
                else:
                    rgb = '31,120,180'

                file_domains.write("{0}\t{1}\t{2}\tID_{6}_{3}\t{4}\t.\t{1}\t{2}\t{5}\n".format(chrom[min_bin_id],
                                                                                               start, end, count,
                                                                                               mean_mat_all[min_bin_id],
                                                                                               rgb, self.delta))

                count += 1

<<<<<<< HEAD
    :param clusters: is a dictionary whose key is the cut of used to create it.
                     the value is a list of tuples, each representing
                      a genomec interval as ('chr', start, end).
    :param file_prefix: file prefix to save the resulting bed files
    :return: list of file names created
    """
    for cutoff, intervals in iteritems(clusters):
        fileh = open("{}_{}.bed".format(file_prefix, cutoff), 'w')
        for chrom, start, end in intervals:
            fileh.write("{}\t{}\t{}\t.\t0\t.\n".format(chrom, start, end))
=======
        # save track with mean values in bedgraph format
        with open(prefix + '_score.bedgraph', 'w') as tad_score:
            for idx in range(1, len(chrom)):
                right_bin_center = chr_start[idx] + int((chr_end[idx] - chr_start[idx]) / 2)
                left_bin_center = chr_start[idx - 1] + int((chr_end[idx - 1] - chr_start[idx - 1]) / 2)
                if right_bin_center < left_bin_center:
                    # this condition happens at chromosome borders
                    continue
                tad_score.write("{}\t{}\t{}\t{}\n".format(chrom[idx], left_bin_center, right_bin_center,
                                                          mean_mat_all[idx]))
>>>>>>> e89efa01

    def compute_spectra_matrix(self):
        """
        Uses multiple processors to compute the TAD-score

        Returns
        -------
        bed matrix (chrom start end value1 value2 ... value_n)

        """

        # remove self counts
        log.info('removing diagonal values\n')
        self.hic_ma.diagflat(value=0)

        # mask bins without any information
        self.hic_ma.maskBins(self.hic_ma.nan_bins)
        orig_intervals = self.hic_ma.cut_intervals[:]

        if self.use_zscore:
            # use zscore matrix
            log.info("Computing z-score matrix...\n")
            self.hic_ma.convert_to_zscore_matrix(maxdepth=self.max_depth * 2.5, perchr=True)

        # extend remaining bins to remove gaps in
        # the matrix
        new_intervals = enlarge_bins(self.hic_ma.cut_intervals)

        # rebuilt bin positions if necessary
        if new_intervals != orig_intervals:
            self.hic_ma.interval_trees, self.hic_ma.chrBinBoundaries = self.hic_ma.intervalListToIntervalTree(new_intervals)
            self.hic_ma.cut_intervals = new_intervals
            self.hic_ma.orig_cut_intervals = new_intervals
            self.hic_ma.orig_bin_ids = range(len(new_intervals))
            self.hic_ma.nan_bins = []

        if self.min_depth % self.hic_ma.getBinSize() != 0:
            log.warn('Warning. specified *depth* is not multiple of the '
                     'hi-c matrix bin size ({})\n'.format(self.hic_ma.getBinSize()))
        if self.step % self.hic_ma.getBinSize() != 0:
            log.warn('Warning. specified *step* is not multiple of the '
                     'hi-c matrix bin size ({})\n'.format(self.hic_ma.getBinSize()))

        self.binsize = self.hic_ma.getBinSize()

        log.info("Computing TAD-separation scores...\n")
        min_depth_in_bins = int(self.min_depth / self.binsize)
        max_depth_in_bins = int(self.max_depth / self.binsize)
        step_in_bins = int(self.step / self.binsize)
        if step_in_bins == 0:
            exit("Please select a step size larger than {}".format(self.binsize))

        incremental_step = get_incremental_step_size(self.min_depth, self.max_depth, self.step)

        log.info("computing spectrum for window sizes between {} ({} bp)"
                 "and {} ({} bp) at the following window sizes {} {}\n".format(min_depth_in_bins,
                                                                               self.binsize * min_depth_in_bins,
                                                                               max_depth_in_bins,
                                                                               self.binsize * max_depth_in_bins,
                                                                               step_in_bins, incremental_step))
        if min_depth_in_bins <= 1:
            log.error('ERROR\nminDepth length too small. Use a value that is at least '
                      'twice as large as the bin size which is: {}\n'.format(self.binsize))
            exit(0)

        if max_depth_in_bins <= 1:
            log.error('ERROR\nmaxDepth length too small. Use a value that is larger '
                      'than the bin size which is: {}\n'.format(self.binsize))
            exit(0)
        # work only with the upper matrix
        # and remove all pixels that are beyond
        # 2 * max_depth_in_bis which are not required
        # (this is done by subtracting a second sparse matrix
        # that contains only the upper matrix that wants to be removed.
        limit = 2 * max_depth_in_bins
        self.hic_ma.matrix = sparse.triu(self.hic_ma.matrix, k=0, format='csr') - sparse.triu(self.hic_ma.matrix,
                                                                                              k=limit, format='csr')
        self.hic_ma.matrix.eliminate_zeros()

        func = compute_matrix_wrapper
        TASKS = []
        bins_to_consider = []
        # to speed up parallel computation the self.hic_ma (HiCMatrix object) is converted into a global object.
        global hic_ma
        hic_ma = self.hic_ma
        for chrom in self.hic_ma.chrBinBoundaries.keys():
            bins_to_consider.extend(range(*self.hic_ma.chrBinBoundaries[chrom]))

        for idx_array in np.array_split(bins_to_consider, self.num_processors):
            TASKS.append((idx_array, self.min_depth, self.max_depth, self.step))

        if self.num_processors > 1:
            pool = multiprocessing.Pool(self.num_processors)
            log.info("Using {} processors\n".format(self.num_processors))
            res = pool.map_async(func, TASKS).get(9999999)
        else:
            res = map(func, TASKS)

        chrom = []
        chr_start = []
        chr_end = []
        matrix = []
        for _chrom, _chr_start, _chr_end, _matrix in res:
            chrom.extend(_chrom)
            chr_start.extend(_chr_start)
            chr_end.extend(_chr_end)
            matrix.append(_matrix)

        matrix = np.vstack(matrix)

        self.bedgraph_matrix = {'chrom': np.array(chrom),
                                'chr_start': np.array(chr_start).astype(int),
                                'chr_end': np.array(chr_end).astype(int),
                                'matrix': matrix}

    def load_bedgraph_matrix(self, filename):
        # load spectrum matrix:
        matrix = []
        chrom_list = []
        start_list = []
        end_list = []
        with open(filename, 'r') as fh:
            for line in fh:
                if line.startswith("#"):
                    # recover the parameters used to generate the spectrum_matrix
                    parameters = json.loads(line[1:].strip())
                    continue
                fields = line.strip().split('\t')
                chrom, start, end = fields[0:3]
                chrom_list.append(chrom)
                start_list.append(int(float(start)))
                end_list.append(int(float(end)))
                matrix.append(map(float, fields[3:]))

        self.min_depth = parameters['minDepth']
        self.max_depth = parameters['maxDepth']
        self.step = parameters['step']
        self.binsize = parameters['binsize']

        matrix = np.vstack(matrix)
        self.bedgraph_matrix = {'chrom': np.array(chrom_list),
                                'chr_start': np.array(start_list).astype(int),
                                'chr_end': np.array(end_list).astype(int),
                                'matrix': matrix}

    def min_pvalue(self, min_idx):
        """
        For each putative local minima, find the -window_len diammond and the +window_len diamond
        and compare with the local minima using wilcoxon rank sum.

        Parameters
        ----------
        min_idx list of local minima

<<<<<<< HEAD
            # 1. save boundaries at 1bp position
            right_bin_center = chr_start[min_bin_id] + (chr_end[min_bin_id] - chr_start[min_bin_id]) // 2

            left_bin_center = chr_start[min_bin_id - 1] + (chr_end[min_bin_id - 1] - chr_start[min_bin_id - 1]) // 2
=======
        Returns
        -------
        list of p-values per each local minima

        """
>>>>>>> e89efa01

        log.info("Computing p-values for window length: {}\n".format(self.min_depth))
        pvalues = []
        chrom = self.bedgraph_matrix['chrom']
        chr_start = self.bedgraph_matrix['chr_start']
        chr_end = self.bedgraph_matrix['chr_end']
        window_len = self.min_depth

        from scipy.stats import ranksums

        new_min_idx = []
        for idx in min_idx:

<<<<<<< HEAD
            # 2. save domain intervals
            if count % 2 == 0:
                rgb = '51,160,44'
            else:
                rgb = '31,120,180'

            file_domains.write("{0}\t{1}\t{2}\tID_{6}_{3}\t{4}\t.\t{1}\t{2}\t{5}\n".format(chrom[min_bin_id],
                                                                                           start, end, count,
                                                                                           mean_mat_all[min_bin_id],
                                                                                           rgb, args.delta))

            count += 1

    # save track with mean values in bedgraph format
    with open(args.outPrefix + '_score.bedgraph', 'w') as tad_score:
        for idx in range(1, len(chrom)):
            right_bin_center = chr_start[idx] + (chr_end[idx] - chr_start[idx]) // 2
            left_bin_center = chr_start[idx - 1] + (chr_end[idx - 1] - chr_start[idx - 1]) // 2
            if right_bin_center < left_bin_center:
                # this condition happens at chromosome borders
=======
            matrix_idx = self.hic_ma.getRegionBinRange(chrom[idx], chr_start[idx], chr_end[idx])
            if matrix_idx is None:
>>>>>>> e89efa01
                continue
            else:
                matrix_idx = matrix_idx[0]

            new_min_idx += [idx]
            min_chr, min_start, min_end, _ = self.hic_ma.getBinPos(matrix_idx)
            assert chrom[idx] == min_chr and chr_start[idx] == min_start and chr_end[idx] == min_end

            left_idx, right_idx = get_idx_of_bins_at_given_distance(self.hic_ma, matrix_idx, window_len)

            left = get_cut_weight(self.hic_ma, left_idx, window_len)
            right = get_cut_weight(self.hic_ma, right_idx, window_len)
            boundary = get_cut_weight(self.hic_ma, matrix_idx, window_len)
            if left is None:
                left = []
            if right is None:
                right = []

            if len(left) == 0 and len(right) == 0:
                pval = np.nan

<<<<<<< HEAD
    if args.maxDepth is None:
        if binsize < 1000:
            args.maxDepth = binsize * 60
        elif 1000 <= binsize < 20000:
            args.maxDepth = binsize * 20
        else:
            args.maxDepth = binsize * 10
    elif args.maxDepth < binsize * 5:
        sys.error("Please specify a --maxDepth that is at least 5 times larger than the matrix bin size")
        exit(1)

    if args.minDepth is None:
        if binsize < 1000:
            args.minDepth = binsize * 30
        elif 1000 <= binsize < 20000:
            args.minDepth = binsize * 10
        else:
            args.minDepth = binsize * 5
    elif args.minDepth < binsize * 3:
        log.error("Please specify a --minDepth that is at least 3 times larger than the matrix bin size")
        exit(1)

    if args.step is None:
        if binsize < 1000:
            args.step = binsize * 4
        else:
            args.step = binsize * 2

    elif args.step < binsize:
        log.error("Please specify a --step that is at least the size of the matrix bin size")
        exit(1)

    args.binsize = binsize
    print_args(args)

    # use zscore matrix
    log.info("Computing z-score matrix...\n")
    hic_ma.convert_to_zscore_matrix(maxdepth=args.maxDepth * 2.5, perchr=True)

    # extend remaining bins to remove gaps in
    # the matrix
    new_intervals = enlarge_bins(hic_ma.cut_intervals)

    # rebuilt bin positions if necessary

    if new_intervals != orig_intervals:
        hic_ma.interval_trees, hic_ma.chrBinBoundaries = \
            hic_ma.intervalListToIntervalTree(new_intervals)
        hic_ma.cut_intervals = new_intervals
        hic_ma.orig_bin_ids = None
        hic_ma.nan_bins = None

    hic_ma.save(args.outFileName + "_zscore_matrix.h5")

    if args.minDepth % hic_ma.getBinSize() != 0:
        log.warn('Warning. specified *depth* is not multiple of the '
                 'hi-c matrix bin size ({})\n'.format(hic_ma.getBinSize()))
    if args.step % hic_ma.getBinSize() != 0:
        log.warn('Warning. specified *step* is not multiple of the '
                 'hi-c matrix bin size ({})\n'.format(hic_ma.getBinSize()))

    binsize = hic_ma.getBinSize()

    log.info("Computing TAD-separation scores...\n")
    min_depth_in_bins = args.minDepth // binsize
    max_depth_in_bins = args.maxDepth // binsize
    step_in_bins = args.step // binsize
    if step_in_bins == 0:
        exit("Please select a step size larger than {}".format(binsize))

    incremental_step = get_incremental_step_size(args.minDepth, args.maxDepth, args.step)

    log.info("computing spectrum for window sizes between {} ({} bp)"
             "and {} ({} bp) at the following window sizes {} {}\n".format(min_depth_in_bins,
                                                                           binsize * min_depth_in_bins,
                                                                           max_depth_in_bins,
                                                                           binsize * max_depth_in_bins,
                                                                           step_in_bins, incremental_step))
    if min_depth_in_bins <= 1:
        log.error('ERROR\nminDepth length too small. Use a value that is at least '
                  'twice as large as the bin size which is: {}\n'.format(binsize))
        exit(0)

    if max_depth_in_bins <= 1:
        log.error('ERROR\nmaxDepth length too small. Use a value that is larger '
                  'than the bin size which is: {}\n'.format(binsize))
        exit(0)

    # work only with the upper matrix
    # and remove all pixels that are beyond
    # 2 * max_depth_in_bis which are not required
    # (this is done by subtracting a second sparse matrix
    # that contains only the upper matrix that wants to be removed.
    limit = 2 * max_depth_in_bins
    hic_ma.matrix = sparse.triu(hic_ma.matrix, k=0, format='csr') - sparse.triu(hic_ma.matrix, k=limit, format='csr')
    hic_ma.matrix.eliminate_zeros()

    num_processors = args.numberOfProcessors

    func = compute_matrix_wrapper
    TASKS = []
    bins_to_consider = []
    for chrom in list(hic_ma.chrBinBoundaries):
        bins_to_consider.extend(list(range(*hic_ma.chrBinBoundaries[chrom])))

    for idx_array in np.array_split(bins_to_consider, num_processors):
        TASKS.append((idx_array, args.minDepth, args.maxDepth, args.step))

    if num_processors > 1:
        pool = multiprocessing.Pool(num_processors)
        log.info("Using {} processors\n".format(num_processors))
        res = pool.map_async(func, TASKS).get(9999999)
    else:
        res = map(func, TASKS)

    chrom = []
    chr_start = []
    chr_end = []
    matrix = []
    for _chrom, _chr_start, _chr_end, _matrix in res:
        chrom.extend(_chrom)
        chr_start.extend(_chr_start)
        chr_end.extend(_chr_end)
        matrix.append(_matrix)

    matrix = np.vstack(matrix)
    return np.array(chrom), np.array(chr_start).astype(int), np.array(chr_end).astype(int), matrix


def load_spectrum_matrix(file):
    # load spectrum matrix:
    matrix = []
    chrom_list = []
    start_list = []
    end_list = []
    with open(file, 'r') as fh:
        for line in fh:
            if line.startswith("#"):
                # recover the parameters used to generate the spectrum_matrix
                parameters = json.loads(line[1:].strip())
                continue
            fields = line.strip().split('\t')
            chrom, start, end = fields[0:3]
            chrom_list.append(chrom)
            start_list.append(int(float(start)))
            end_list.append(int(float(end)))
            matrix.append(map(float, fields[3:]))
=======
            elif boundary is None or len(boundary) == 0 or len(left) == 0 or len(right) == 0:
                pval = np.nan
            else:
                try:
                    pval1 = ranksums(boundary, left)[1]
                    pval2 = ranksums(boundary, right)[1]
                    pval = min(pval1, pval2)
                except ValueError:
                    # this condition happens when boundary, left and right are only composed of 'zeros'
                    pval = np.nan
            pvalues += [pval]

        assert len(pvalues) == len(new_min_idx)
        # bonferroni correction
        pvalues = np.array(pvalues) * len(pvalues)
        pvalues[np.array([e > 1 if ~np.isnan(e) else False for e in pvalues])] = 1

        return OrderedDict(zip(new_min_idx, pvalues))

    def find_boundaries(self):

        # perform some checks
        avg_bin_size = np.median(self.bedgraph_matrix['chr_end'] - self.bedgraph_matrix['chr_start'])

        # compute lookahead (in number of bins)
        if self.min_boundary_distance is None:
            self.min_boundary_distance = avg_bin_size * 4

        lookahead = int(self.min_boundary_distance / avg_bin_size)
        if lookahead < 1:
            raise (ValueError, "minBoundaryDistance must be '1' or above in value")

        min_idx, delta = HicFindTads.find_consensus_minima(self.bedgraph_matrix['matrix'], lookahead=lookahead,
                                                           chrom=self.bedgraph_matrix['chrom'])

        pvalues = self.min_pvalue(min_idx)

        if len(min_idx) <= 10:
            mat_mean = self.bedgraph_matrix['matrix'].mean(axis=1)
            m_mean = mat_mean.mean()
            m_median = np.median(mat_mean)
            m_75 = np.percentile(mat_mean, 75)
            m_25 = np.percentile(mat_mean, 25)

            msg = ("Please check the parameters:\n"
                   " delta: {}\n"
                   " minBoundaryDistance: {}\n\n"
                   "TAD Score values:\n"
                   " mean: {:.3f}\n"
                   " median: {:.3f}\n"
                   " 1st quartile: {:.3f}\n"
                   " 3rd quartile: {:.3f}\n".format(self.delta, self.min_boundary_distance,
                                                    m_mean, m_median, m_25, m_75))

            if len(min_idx) == 0:
                exit("\n*ERROR*\nNo boundaries were found. {}".format(msg))
            else:
                log.info("Only {} boundaries found. {}".format(len(min_idx), msg))
>>>>>>> e89efa01

        self.boundaries = {'min_idx': min_idx,
                           'delta': delta,
                           'pvalues': pvalues}


def print_args(args):
    """
    Print to stderr the parameters used
    Parameters
    ----------
    args

    Returns
    -------

    """
    for key, value in args._get_kwargs():
        sys.stderr.write("{}:\t{}\n".format(key, value))


def main(args=None):

    args = parse_arguments().parse_args(args)
<<<<<<< HEAD
    if args.command == 'TAD_score':
        chrom, chr_start, chr_end, matrix = compute_spectra_matrix(args)
        save_bedgraph_matrix(args.outFileName, chrom, chr_start, chr_end, matrix, args)
        return

    chrom, chr_start, chr_end, matrix, parameters = load_spectrum_matrix(args.tadScoreFile)

    # perform some checks
    avg_bin_size = np.median(chr_end - chr_start)

    # compute lookahead (in number of bins)
    if args.minBoundaryDistance is None:
        args.minBoundaryDistance = avg_bin_size * 4
    print_args(args)

    lookahead = args.minBoundaryDistance // avg_bin_size
    if lookahead < 1:
        raise ValueError("minBoundaryDistance must be '1' or above in value")

    min_idx, delta = find_consensus_minima(matrix, lookahead=lookahead, chrom=chrom)

    pvalues = min_pvalue(parameters['zscore_matrix'], min_idx, chrom, chr_start, chr_end,
                         window_len=parameters['minDepth'], delta=delta)

    # pvalues = min_pvalue_diamond_vs_triangle(parameters['zscore_matrix'], min_idx, chrom, chr_start, chr_end,
    #                     window_len=parameters['minDepth'], delta=delta)
    if len(min_idx) <= 10:
        mat_mean = matrix.mean(axis=1)
        m_mean = mat_mean.mean()
        m_median = np.median(mat_mean)
        m_75 = np.percentile(mat_mean, 75)
        m_25 = np.percentile(mat_mean, 25)

        msg = ("Please check the parameters:\n"
               " delta: {}\n"
               " minBoundaryDistance: {}\n\n"
               "TAD Score values:\n"
               " mean: {:.3f}\n"
               " median: {:.3f}\n"
               " 1st quartile: {:.3f}\n"
               " 3rd quartile: {:.3f}\n".format(args.delta, args.minBoundaryDistance, m_mean, m_median, m_25, m_75))

        if len(min_idx) == 0:
            exit("\n*ERROR*\nNo boundaries were found. {}".format(msg))
        else:
            log.info("Only {} boundaries found. {}".format(len(min_idx), msg))
=======
    ft = HicFindTads(args.matrix, num_processors=args.numberOfProcessors, max_depth=args.maxDepth,
                     min_depth=args.minDepth, step=args.step, delta=args.delta, pvalue=args.pvalue,
                     min_boundary_distance=args.minBoundaryDistance, use_zscore=True)

    tad_score_file = args.outPrefix + "_tad_score.bm"
    zscore_matrix_file = args.outPrefix + "_zscore_matrix.h5"

    if args.TAD_sep_score_prefix is not None:
        tad_score_file = args.TAD_sep_score_prefix + "_tad_score.bm"
        zscore_matrix_file = args.TAD_sep_score_prefix + "_zscore_matrix.h5"
        # check that the given file exists
        if not os.path.isfile(tad_score_file):
            log.error("The given TAD_sep_score_prefix does not contain a valid TAD-separation score. Please check.\n"
                      "Could not find file {}".format(tad_score_file))
            exit(1)
        if not os.path.isfile(zscore_matrix_file):
            log.error("The given TAD_sep_score_prefix does not contain a valid z-score matrix. Please check.\n"
                      "Could not find file {}".format(zscore_matrix_file))
            exit(1)
        sys.stderr.write("\nUsing existing TAD-separation score file: {}\n".format(tad_score_file))
        ft.hic_ma = hm.hiCMatrix(zscore_matrix_file)
        ft.load_bedgraph_matrix(tad_score_file)

    elif not os.path.isfile(tad_score_file):
        ft.compute_spectra_matrix()
        # save z-score matrix that is needed for find TADs algorithm
        ft.hic_ma.save(args.outPrefix + "_zscore_matrix.h5")
        ft.save_bedgraph_matrix(tad_score_file)
    else:
        sys.stderr.write("\nFound existing TAD-separation score file: {}\n".format(tad_score_file))
        sys.stderr.write("This file will be used\n")
        ft.hic_ma = hm.hiCMatrix(zscore_matrix_file)
        ft.load_bedgraph_matrix(tad_score_file)
>>>>>>> e89efa01

    ft.find_boundaries()
    ft.save_domains_and_boundaries(args.outPrefix)

    # turn of hierarchical clustering which is apparently not working.

    # if 2 == 1:
    #     boundary_list = [(hic_ma.cut_intervals[min_][0], hic_ma.cut_intervals[min_][2], mean_mat[min_]) for min_ in min_idx]

    #     Z, clusters = hierarchical_clustering(boundary_list, clusters_cutoff=[0.4, 0.3, 0.2])

    #     save_linkage(Z, args.outPrefix + '_linkage.bed')
    #     save_clusters(clusters, args.outPrefix)<|MERGE_RESOLUTION|>--- conflicted
+++ resolved
@@ -1,5 +1,6 @@
 #!/usr/bin/env python
 # -*- coding: utf-8 -*-
+from __future__ import division
 import sys
 import os.path
 import logging
@@ -11,14 +12,13 @@
 from scipy import sparse
 import numpy as np
 import multiprocessing
+from hicexplorer._version import __version__
+
+# python 2 / 3 compatibility
 from past.builtins import zip
+from six import iteritems
 from builtins import range
 from past.builtins import map
-
-from six import iteritems
-
-
-from hicexplorer._version import __version__
 
 logging.basicConfig()
 log = logging.getLogger("hicFindTADs")
@@ -344,94 +344,7 @@
     return chrom, chr_start, chr_end, cond_matrix
 
 
-<<<<<<< HEAD
-def peakdetect(y_axis, x_axis=None, lookahead=3, delta=0, chrom=None):
-    """
-    Based on the MATLAB script at:
-    http://billauer.co.il/peakdet.html
-
-    function for detecting local maximum and minimum in a signal.
-    Discovers peaks by searching for values which are surrounded by lower
-    or larger values for maximum and minimum respectively
-
-    keyword arguments:
-    :param: y_axis -- A list containig the signal over which to find peaks
-    :param: x_axis -- (optional) A x-axis whose values correspond to the y_axis list
-        and is used in the return to specify the position of the peaks. If
-        omitted an index of the y_axis is used. (default: None)
-    :param: lookahead -- (optional) distance to look ahead from a peak candidate to
-        determine if it is the actual peak
-    :param: delta -- (optional) this specifies a minimum difference between a peak and
-        the following points, before a peak may be considered a peak. Useful
-        to hinder the function from picking up false peaks towards to end of
-        the signal. To work well delta should be set to delta >= RMSnoise * 5.
-
-
-    :return: -- two lists [max_peaks, min_peaks] containing the positive and
-        negative peaks respectively. Each cell of the lists contains a tuple
-        of: (position, peak_value)
-        to get the average peak value do: np.mean(max_peaks, 0)[1] on the
-        results to unpack one of the lists into x, y coordinates do:
-        x, y = zip(*tab)
-    """
-    max_peaks = []
-    min_peaks = []
-    dump = []   # Used to pop the first hit which almost always is false
-
-    # check input data
-    if x_axis is None:
-        x_axis = np.arange(len(y_axis))
-
-    if len(y_axis) != len(x_axis):
-        raise ValueError('Input vectors y_axis and x_axis must have same length')
-
-    # store data length for later use
-
-    if not (np.isscalar(delta) and delta >= 0):
-        raise ValueError("delta must be a positive number")
-
-    # maximum and minimum candidates are temporarily stored in
-    # min_x and min_y respectively
-    min_y, max_y = np.Inf, -np.Inf
-    max_pos, min_pos = None, None
-    search_for = None
-    # Only detect peak if there is 'lookahead' amount of points after it
-    prev_chrom = None
-    for index, (x, y) in enumerate(zip(x_axis[:-lookahead], y_axis[:-lookahead])):
-        assert -np.inf < y < np.inf, "Error, infinity value detected for value at position {}".format(index)
-        if prev_chrom is None:
-            prev_chrom = chrom[index]
-        if prev_chrom != chrom[index]:
-            # reset variables at the start of a chromosome
-            min_y, max_y = np.Inf, -np.Inf
-            max_pos, min_pos = None, None
-            search_for = None
-
-        prev_chrom = chrom[index]
-
-        if y > max_y:
-            max_y = y
-            max_pos = x
-        if y < min_y:
-            min_y = y
-            min_pos = x
-
-        # look for max
-        if y < max_y - delta and max_y != np.Inf and search_for != 'min':
-            # Maximum peak candidate found
-            # look ahead in signal to ensure that this is a peak and not jitter
-            if y_axis[index:index + lookahead].max() < max_y:
-                max_peaks.append([max_pos, max_y])
-                dump.append(True)
-                # set algorithm to only find minimum now
-                max_y = y
-                min_y = y
-                min_pos = x
-                search_for = 'min'
-                continue
-=======
 class HicFindTads(object):
->>>>>>> e89efa01
 
     def __init__(self, matrix, num_processors=1, max_depth=None, min_depth=None, step=None, delta=0.01,
                  pvalue=0.01, min_boundary_distance=None, use_zscore=True):
@@ -561,12 +474,12 @@
             x_axis = np.arange(len(y_axis))
 
         if len(y_axis) != len(x_axis):
-            raise (ValueError, 'Input vectors y_axis and x_axis must have same length')
+            raise ValueError('Input vectors y_axis and x_axis must have same length')
 
         # store data length for later use
 
         if not (np.isscalar(delta) and delta >= 0):
-            raise (ValueError, "delta must be a positive number")
+            raise ValueError("delta must be a positive number")
 
         # maximum and minimum candidates are temporarily stored in
         # min_x and min_y respectively
@@ -882,7 +795,7 @@
             return
 
         count = 0
-        for chrom, values in Z.iteritems():
+        for chrom, values in iteritems(Z):
             for id_a, id_b, distance, num_clusters, pos_a, pos_b in values:
                 count += 1
                 file_h.write('{}\t{}\t{}\tclust_{}'
@@ -919,17 +832,10 @@
 
         return domain_list
 
-<<<<<<< HEAD
-        # initialize the cluster_x with the genomic position of domain centers
-        cluster_x = [int(d_start + float(d_end - d_start) // 2) for d_start, d_end in domains]
-        # number of domains should be equal to the number of values minus 1
-        assert len(domains) == len(value_per_chr[chrom_idx]) - 1, "error"
-=======
     def save_bedgraph_matrix(self, outfile):
         """
         Save matrix as chrom, start, end ,row, values separated by tab
         I call this a bedgraph matrix and the ending is .bm
->>>>>>> e89efa01
 
         Returns
         -------
@@ -955,61 +861,6 @@
 
     def save_clusters(clusters, file_prefix):
         """
-<<<<<<< HEAD
-        domain:id
-             0            1               2            3
-         |---------|---------------|----------------|----|
-        values:id
-         0         1               3                3    4
-        values id after removing flanks
-                   0               1                2
-         """
-        values = value_per_chr[chrom_idx][1:-1]  # remove flanking values that do not join TADs
-
-        # from highest to lowest merge neighboring domains
-        order = np.argsort(values)[::-1]
-        for idx, order_idx in enumerate(order):
-            if len(clust_cutoff) and idx + 1 < len(order) and \
-                    values[order_idx] >= clust_cutoff[0] > values[order[idx + 1]]:
-                clust_cutoff = clust_cutoff[1:]  # remove first element
-                return_clusters[chrom_name].append(cluster_to_regions(clusters, chrom_name))
-            # merge domains order_idx - 1 and order_idx
-            left = find_in_clusters(clusters, order_idx)
-            right = find_in_clusters(clusters, order_idx + 1)
-            z_value[chrom_name].append((left, right, values[order_idx],
-                                        len(clusters[left]) + len(clusters[right]),
-                                        cluster_x[left], cluster_x[right]))
-
-            # set as new cluster position the center between the two merged
-            # clusters
-            gen_dist = float(abs(cluster_x[left] - cluster_x[right])) // 2
-            cluster_x.append(min(cluster_x[left], cluster_x[right]) + gen_dist)
-
-            clusters.append(clusters[left].union(clusters[right]))
-            clusters[left] = set()
-            clusters[right] = set()
-
-    # convert return_clusters from a per chromosome dictionary to
-    # a per cut_off dictionary merging all chromosomes in to one list.
-    ret_ = {}  # dictionary to hold the clusters per cutoff. The key of
-    # each item is the str(cutoff)
-
-    for idx, cutoff in enumerate(clusters_cutoff):
-        cutoff = str(cutoff)
-        ret_[cutoff] = []
-        for chr_name in return_clusters:
-            try:
-                ret_[cutoff].extend(return_clusters[chr_name][idx])
-            except IndexError:
-                pass
-
-    return z_value, ret_
-
-
-def save_linkage(Z, file_name):
-    """
-=======
->>>>>>> e89efa01
 
         :param clusters: is a dictionary whose key is the cut of used to create it.
                          the value is a list of tuples, each representing
@@ -1017,7 +868,7 @@
         :param file_prefix: file prefix to save the resulting bed files
         :return: list of file names created
         """
-        for cutoff, intervals in clusters.iteritems():
+        for cutoff, intervals in iteritems(clusters):
             fileh = open("{}_{}.bed".format(file_prefix, cutoff), 'w')
             for chrom, start, end in intervals:
                 fileh.write("{}\t{}\t{}\t.\t0\t.\n".format(chrom, start, end))
@@ -1124,18 +975,6 @@
 
                 count += 1
 
-<<<<<<< HEAD
-    :param clusters: is a dictionary whose key is the cut of used to create it.
-                     the value is a list of tuples, each representing
-                      a genomec interval as ('chr', start, end).
-    :param file_prefix: file prefix to save the resulting bed files
-    :return: list of file names created
-    """
-    for cutoff, intervals in iteritems(clusters):
-        fileh = open("{}_{}.bed".format(file_prefix, cutoff), 'w')
-        for chrom, start, end in intervals:
-            fileh.write("{}\t{}\t{}\t.\t0\t.\n".format(chrom, start, end))
-=======
         # save track with mean values in bedgraph format
         with open(prefix + '_score.bedgraph', 'w') as tad_score:
             for idx in range(1, len(chrom)):
@@ -1146,7 +985,6 @@
                     continue
                 tad_score.write("{}\t{}\t{}\t{}\n".format(chrom[idx], left_bin_center, right_bin_center,
                                                           mean_mat_all[idx]))
->>>>>>> e89efa01
 
     def compute_spectra_matrix(self):
         """
@@ -1180,7 +1018,7 @@
             self.hic_ma.interval_trees, self.hic_ma.chrBinBoundaries = self.hic_ma.intervalListToIntervalTree(new_intervals)
             self.hic_ma.cut_intervals = new_intervals
             self.hic_ma.orig_cut_intervals = new_intervals
-            self.hic_ma.orig_bin_ids = range(len(new_intervals))
+            self.hic_ma.orig_bin_ids = list(range(len(new_intervals)))
             self.hic_ma.nan_bins = []
 
         if self.min_depth % self.hic_ma.getBinSize() != 0:
@@ -1232,8 +1070,8 @@
         # to speed up parallel computation the self.hic_ma (HiCMatrix object) is converted into a global object.
         global hic_ma
         hic_ma = self.hic_ma
-        for chrom in self.hic_ma.chrBinBoundaries.keys():
-            bins_to_consider.extend(range(*self.hic_ma.chrBinBoundaries[chrom]))
+        for chrom in list(self.hic_ma.chrBinBoundaries):
+            bins_to_consider.extend(list(range(*self.hic_ma.chrBinBoundaries[chrom])))
 
         for idx_array in np.array_split(bins_to_consider, self.num_processors):
             TASKS.append((idx_array, self.min_depth, self.max_depth, self.step))
@@ -1301,18 +1139,11 @@
         ----------
         min_idx list of local minima
 
-<<<<<<< HEAD
-            # 1. save boundaries at 1bp position
-            right_bin_center = chr_start[min_bin_id] + (chr_end[min_bin_id] - chr_start[min_bin_id]) // 2
-
-            left_bin_center = chr_start[min_bin_id - 1] + (chr_end[min_bin_id - 1] - chr_start[min_bin_id - 1]) // 2
-=======
         Returns
         -------
         list of p-values per each local minima
 
         """
->>>>>>> e89efa01
 
         log.info("Computing p-values for window length: {}\n".format(self.min_depth))
         pvalues = []
@@ -1326,31 +1157,8 @@
         new_min_idx = []
         for idx in min_idx:
 
-<<<<<<< HEAD
-            # 2. save domain intervals
-            if count % 2 == 0:
-                rgb = '51,160,44'
-            else:
-                rgb = '31,120,180'
-
-            file_domains.write("{0}\t{1}\t{2}\tID_{6}_{3}\t{4}\t.\t{1}\t{2}\t{5}\n".format(chrom[min_bin_id],
-                                                                                           start, end, count,
-                                                                                           mean_mat_all[min_bin_id],
-                                                                                           rgb, args.delta))
-
-            count += 1
-
-    # save track with mean values in bedgraph format
-    with open(args.outPrefix + '_score.bedgraph', 'w') as tad_score:
-        for idx in range(1, len(chrom)):
-            right_bin_center = chr_start[idx] + (chr_end[idx] - chr_start[idx]) // 2
-            left_bin_center = chr_start[idx - 1] + (chr_end[idx - 1] - chr_start[idx - 1]) // 2
-            if right_bin_center < left_bin_center:
-                # this condition happens at chromosome borders
-=======
             matrix_idx = self.hic_ma.getRegionBinRange(chrom[idx], chr_start[idx], chr_end[idx])
             if matrix_idx is None:
->>>>>>> e89efa01
                 continue
             else:
                 matrix_idx = matrix_idx[0]
@@ -1372,155 +1180,6 @@
             if len(left) == 0 and len(right) == 0:
                 pval = np.nan
 
-<<<<<<< HEAD
-    if args.maxDepth is None:
-        if binsize < 1000:
-            args.maxDepth = binsize * 60
-        elif 1000 <= binsize < 20000:
-            args.maxDepth = binsize * 20
-        else:
-            args.maxDepth = binsize * 10
-    elif args.maxDepth < binsize * 5:
-        sys.error("Please specify a --maxDepth that is at least 5 times larger than the matrix bin size")
-        exit(1)
-
-    if args.minDepth is None:
-        if binsize < 1000:
-            args.minDepth = binsize * 30
-        elif 1000 <= binsize < 20000:
-            args.minDepth = binsize * 10
-        else:
-            args.minDepth = binsize * 5
-    elif args.minDepth < binsize * 3:
-        log.error("Please specify a --minDepth that is at least 3 times larger than the matrix bin size")
-        exit(1)
-
-    if args.step is None:
-        if binsize < 1000:
-            args.step = binsize * 4
-        else:
-            args.step = binsize * 2
-
-    elif args.step < binsize:
-        log.error("Please specify a --step that is at least the size of the matrix bin size")
-        exit(1)
-
-    args.binsize = binsize
-    print_args(args)
-
-    # use zscore matrix
-    log.info("Computing z-score matrix...\n")
-    hic_ma.convert_to_zscore_matrix(maxdepth=args.maxDepth * 2.5, perchr=True)
-
-    # extend remaining bins to remove gaps in
-    # the matrix
-    new_intervals = enlarge_bins(hic_ma.cut_intervals)
-
-    # rebuilt bin positions if necessary
-
-    if new_intervals != orig_intervals:
-        hic_ma.interval_trees, hic_ma.chrBinBoundaries = \
-            hic_ma.intervalListToIntervalTree(new_intervals)
-        hic_ma.cut_intervals = new_intervals
-        hic_ma.orig_bin_ids = None
-        hic_ma.nan_bins = None
-
-    hic_ma.save(args.outFileName + "_zscore_matrix.h5")
-
-    if args.minDepth % hic_ma.getBinSize() != 0:
-        log.warn('Warning. specified *depth* is not multiple of the '
-                 'hi-c matrix bin size ({})\n'.format(hic_ma.getBinSize()))
-    if args.step % hic_ma.getBinSize() != 0:
-        log.warn('Warning. specified *step* is not multiple of the '
-                 'hi-c matrix bin size ({})\n'.format(hic_ma.getBinSize()))
-
-    binsize = hic_ma.getBinSize()
-
-    log.info("Computing TAD-separation scores...\n")
-    min_depth_in_bins = args.minDepth // binsize
-    max_depth_in_bins = args.maxDepth // binsize
-    step_in_bins = args.step // binsize
-    if step_in_bins == 0:
-        exit("Please select a step size larger than {}".format(binsize))
-
-    incremental_step = get_incremental_step_size(args.minDepth, args.maxDepth, args.step)
-
-    log.info("computing spectrum for window sizes between {} ({} bp)"
-             "and {} ({} bp) at the following window sizes {} {}\n".format(min_depth_in_bins,
-                                                                           binsize * min_depth_in_bins,
-                                                                           max_depth_in_bins,
-                                                                           binsize * max_depth_in_bins,
-                                                                           step_in_bins, incremental_step))
-    if min_depth_in_bins <= 1:
-        log.error('ERROR\nminDepth length too small. Use a value that is at least '
-                  'twice as large as the bin size which is: {}\n'.format(binsize))
-        exit(0)
-
-    if max_depth_in_bins <= 1:
-        log.error('ERROR\nmaxDepth length too small. Use a value that is larger '
-                  'than the bin size which is: {}\n'.format(binsize))
-        exit(0)
-
-    # work only with the upper matrix
-    # and remove all pixels that are beyond
-    # 2 * max_depth_in_bis which are not required
-    # (this is done by subtracting a second sparse matrix
-    # that contains only the upper matrix that wants to be removed.
-    limit = 2 * max_depth_in_bins
-    hic_ma.matrix = sparse.triu(hic_ma.matrix, k=0, format='csr') - sparse.triu(hic_ma.matrix, k=limit, format='csr')
-    hic_ma.matrix.eliminate_zeros()
-
-    num_processors = args.numberOfProcessors
-
-    func = compute_matrix_wrapper
-    TASKS = []
-    bins_to_consider = []
-    for chrom in list(hic_ma.chrBinBoundaries):
-        bins_to_consider.extend(list(range(*hic_ma.chrBinBoundaries[chrom])))
-
-    for idx_array in np.array_split(bins_to_consider, num_processors):
-        TASKS.append((idx_array, args.minDepth, args.maxDepth, args.step))
-
-    if num_processors > 1:
-        pool = multiprocessing.Pool(num_processors)
-        log.info("Using {} processors\n".format(num_processors))
-        res = pool.map_async(func, TASKS).get(9999999)
-    else:
-        res = map(func, TASKS)
-
-    chrom = []
-    chr_start = []
-    chr_end = []
-    matrix = []
-    for _chrom, _chr_start, _chr_end, _matrix in res:
-        chrom.extend(_chrom)
-        chr_start.extend(_chr_start)
-        chr_end.extend(_chr_end)
-        matrix.append(_matrix)
-
-    matrix = np.vstack(matrix)
-    return np.array(chrom), np.array(chr_start).astype(int), np.array(chr_end).astype(int), matrix
-
-
-def load_spectrum_matrix(file):
-    # load spectrum matrix:
-    matrix = []
-    chrom_list = []
-    start_list = []
-    end_list = []
-    with open(file, 'r') as fh:
-        for line in fh:
-            if line.startswith("#"):
-                # recover the parameters used to generate the spectrum_matrix
-                parameters = json.loads(line[1:].strip())
-                continue
-            fields = line.strip().split('\t')
-            chrom, start, end = fields[0:3]
-            chrom_list.append(chrom)
-            start_list.append(int(float(start)))
-            end_list.append(int(float(end)))
-            matrix.append(map(float, fields[3:]))
-=======
             elif boundary is None or len(boundary) == 0 or len(left) == 0 or len(right) == 0:
                 pval = np.nan
             else:
@@ -1551,7 +1210,7 @@
 
         lookahead = int(self.min_boundary_distance / avg_bin_size)
         if lookahead < 1:
-            raise (ValueError, "minBoundaryDistance must be '1' or above in value")
+            raise ValueError("minBoundaryDistance must be '1' or above in value")
 
         min_idx, delta = HicFindTads.find_consensus_minima(self.bedgraph_matrix['matrix'], lookahead=lookahead,
                                                            chrom=self.bedgraph_matrix['chrom'])
@@ -1579,7 +1238,6 @@
                 exit("\n*ERROR*\nNo boundaries were found. {}".format(msg))
             else:
                 log.info("Only {} boundaries found. {}".format(len(min_idx), msg))
->>>>>>> e89efa01
 
         self.boundaries = {'min_idx': min_idx,
                            'delta': delta,
@@ -1604,54 +1262,6 @@
 def main(args=None):
 
     args = parse_arguments().parse_args(args)
-<<<<<<< HEAD
-    if args.command == 'TAD_score':
-        chrom, chr_start, chr_end, matrix = compute_spectra_matrix(args)
-        save_bedgraph_matrix(args.outFileName, chrom, chr_start, chr_end, matrix, args)
-        return
-
-    chrom, chr_start, chr_end, matrix, parameters = load_spectrum_matrix(args.tadScoreFile)
-
-    # perform some checks
-    avg_bin_size = np.median(chr_end - chr_start)
-
-    # compute lookahead (in number of bins)
-    if args.minBoundaryDistance is None:
-        args.minBoundaryDistance = avg_bin_size * 4
-    print_args(args)
-
-    lookahead = args.minBoundaryDistance // avg_bin_size
-    if lookahead < 1:
-        raise ValueError("minBoundaryDistance must be '1' or above in value")
-
-    min_idx, delta = find_consensus_minima(matrix, lookahead=lookahead, chrom=chrom)
-
-    pvalues = min_pvalue(parameters['zscore_matrix'], min_idx, chrom, chr_start, chr_end,
-                         window_len=parameters['minDepth'], delta=delta)
-
-    # pvalues = min_pvalue_diamond_vs_triangle(parameters['zscore_matrix'], min_idx, chrom, chr_start, chr_end,
-    #                     window_len=parameters['minDepth'], delta=delta)
-    if len(min_idx) <= 10:
-        mat_mean = matrix.mean(axis=1)
-        m_mean = mat_mean.mean()
-        m_median = np.median(mat_mean)
-        m_75 = np.percentile(mat_mean, 75)
-        m_25 = np.percentile(mat_mean, 25)
-
-        msg = ("Please check the parameters:\n"
-               " delta: {}\n"
-               " minBoundaryDistance: {}\n\n"
-               "TAD Score values:\n"
-               " mean: {:.3f}\n"
-               " median: {:.3f}\n"
-               " 1st quartile: {:.3f}\n"
-               " 3rd quartile: {:.3f}\n".format(args.delta, args.minBoundaryDistance, m_mean, m_median, m_25, m_75))
-
-        if len(min_idx) == 0:
-            exit("\n*ERROR*\nNo boundaries were found. {}".format(msg))
-        else:
-            log.info("Only {} boundaries found. {}".format(len(min_idx), msg))
-=======
     ft = HicFindTads(args.matrix, num_processors=args.numberOfProcessors, max_depth=args.maxDepth,
                      min_depth=args.minDepth, step=args.step, delta=args.delta, pvalue=args.pvalue,
                      min_boundary_distance=args.minBoundaryDistance, use_zscore=True)
@@ -1685,7 +1295,6 @@
         sys.stderr.write("This file will be used\n")
         ft.hic_ma = hm.hiCMatrix(zscore_matrix_file)
         ft.load_bedgraph_matrix(tad_score_file)
->>>>>>> e89efa01
 
     ft.find_boundaries()
     ft.save_domains_and_boundaries(args.outPrefix)
