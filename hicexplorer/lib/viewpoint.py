--- conflicted
+++ resolved
@@ -247,37 +247,19 @@
         '''
         This function computes the correct start and end position of a viewpoint given the viewpoint and the range.
         '''
-<<<<<<< HEAD
         max_length = self.hicMatrix.getBinPos(self.hicMatrix.getChrBinRange(pViewpoint[0])[1] - 1)[2]
 
-=======
-        # log.debug('self.hicMatrix.getChrBinRange(pViewpoint[0]) {}'.format(self.hicMatrix.getChrBinRange(pViewpoint[0])))
-        max_length = self.hicMatrix.getBinPos(self.hicMatrix.getChrBinRange(pViewpoint[0])[1] - 1)[1]
-        # log.debug()
         _range = [pRange[0], pRange[1]]
->>>>>>> 8ef96ee1
         region_start = int(pViewpoint[1]) - pRange[0]
         if region_start < 0:
             region_start = 0
-            # _range[0] = self.hicMatrix.getBinSize * divmod(int(pViewpoint[1]), self.hicMatrix.getBinSize())[0]
             _range[0] = int(pViewpoint[1])
 
         region_end = int(pViewpoint[2]) + pRange[1]
         if region_end > max_length:
             # -1 is important, otherwise self.hicMatrix.getRegionBinRange will crash
             region_end = max_length - 1
-<<<<<<< HEAD
-=======
-            # log.debug('max_length {}'.format(max_length))
-            # _range[1] = self.hicMatrix.getBinSize * divmod((max_length - int(pViewpoint[2])), self.hicMatrix.getBinSize())[0]
             _range[1] = (max_length - int(pViewpoint[2]))
-
-        # log.debug('pViewpoint {}'.format(pViewpoint))
-        # log.debug('pRange {}'.format(pRange))
-        # log.debug('region_start {}'.format(region_start))
-        # log.debug('region_end {}'.format(region_end))
-        # log.debug('max_length {}'.format(max_length))
->>>>>>> 8ef96ee1
 
         return region_start, region_end, _range
 
