# -*- coding: utf-8 -*-

import os
import sys
import subprocess
import re

from setuptools import setup
from setuptools.command.sdist import sdist as _sdist
from setuptools.command.install import install as _install

VERSION_PY = """
# This file is originally generated from Git information by running 'setup.py
# version'. Distribution tarballs contain a pre-generated copy of this file.

__version__ = '%s'
"""


def update_version_py():
    if not os.path.isdir(".git"):
        print("This does not appear to be a Git repository.")
        return
    try:
        p = subprocess.Popen(["git", "describe",
                              "--tags", "--always"],
                             stdout=subprocess.PIPE)
    except EnvironmentError:
        print("unable to run git, leaving hicexplorer/_version.py alone")
        return
    stdout = p.communicate()[0]
    if p.returncode != 0:
        print("unable to run git, leaving hicexplorer/_version.py alone")
        return
    ver = stdout.strip()
    f = open("hicexplorer/_version.py", "w")
    f.write(VERSION_PY % ver)
    f.close()
    print("set hicexplorer/_version.py to '%s'" % ver)


def get_version():
    try:
        f = open("hicexplorer/_version.py")
    except EnvironmentError:
        return None
    for line in f.readlines():
        mo = re.match("__version__ = '([^']+)'", line)
        if mo:
            ver = mo.group(1)
            return ver
    return None


class sdist(_sdist):

    def run(self):
        # update_version_py()
        self.distribution.metadata.version = get_version()
        return _sdist.run(self)

# Install class to check for external dependencies from OS environment


class install(_install):

    def run(self):
        # update_version_py()
        self.distribution.metadata.version = get_version()
        _install.run(self)
        return

    def checkProgramIsInstalled(self, program, args, where_to_download,
                                affected_tools):
        try:
            subprocess.Popen([program, args],
                             stderr=subprocess.PIPE,
                             stdout=subprocess.PIPE)
            return True
        except EnvironmentError:
            # handle file not found error.
            # the config file is installed in:
            msg = "\n**{0} not found. This " \
                  "program is needed for the following "\
                  "tools to work properly:\n"\
                  " {1}\n"\
                  "{0} can be downloaded from here:\n " \
                  " {2}\n".format(program, affected_tools,
                                  where_to_download)
            sys.stderr.write(msg)

        except Exception as e:
            sys.stderr.write("Error: {}".format(e))


install_requires_py = ["numpy >= 1.12.1",
                       "scipy >= 0.19.0",
                       "matplotlib >= 2.0.0",
                       "pysam >= 0.11.2.2",
                       "intervaltree >= 2.1.0",
                       "biopython >= 1.68",
                       "tables >= 3.3.0",
                       "pandas >= 0.20.2",
                       "pyBigWig >=0.3.4",
                       "six >= 1.10.0",
                       "future >= 0.16.0",
                       "cooler >= 0.7.6",
                       "jinja2 >= 2.9.6"
                       ]

if sys.version_info[0] == 2:
    install_requires_py.append("configparser >= 3.5.0")

setup(
    name='HiCExplorer',
    version=get_version(),
    author='Fidel Ramirez, Vivek Bhardwaj, Björn Grüning, Joachim Wolff',
    author_email='deeptools@googlegroups.com',
    packages=['hicexplorer'],
    scripts=['bin/findRestSite', 'bin/hicBuildMatrix', 'bin/hicCorrectMatrix',
             'bin/hicCorrelate', 'bin/hicFindEnrichedContacts', 'bin/hicFindTADs',
             'bin/hicMergeMatrixBins', 'bin/hicPlotMatrix', 'bin/hicPlotDistVsCounts',
             'bin/hicPlotTADs', 'bin/hicSumMatrices', 'bin/hicExport', 'bin/hicInfo', 'bin/hicexplorer',
<<<<<<< HEAD
             'bin/hicQC', 'bin/hicCompareMatrices', 'bin/hicPCA', 'bin/hicChangeMatrixType'],
=======
             'bin/hicQC', 'bin/hicCompareMatrices', 'bin/hicPlotViewpoint'],
>>>>>>> 60c0b872
    include_package_data=True,
    package_dir={'hicexplorer': 'hicexplorer'},
    package_data={'hicexplorer': ['qc_template.html']},
    url='http://hicexplorer.readthedocs.io',
    license='LICENSE.txt',
    description='Set of programs to process, analyze and visualize Hi-C data',
    long_description=open('README.rst').read(),
    classifiers=[
        'Intended Audience :: Science/Research',
        'Topic :: Scientific/Engineering :: Bio-Informatics'],
    install_requires=install_requires_py,
    zip_safe=False,
    cmdclass={'sdist': sdist, 'install': install}
)<|MERGE_RESOLUTION|>--- conflicted
+++ resolved
@@ -121,11 +121,7 @@
              'bin/hicCorrelate', 'bin/hicFindEnrichedContacts', 'bin/hicFindTADs',
              'bin/hicMergeMatrixBins', 'bin/hicPlotMatrix', 'bin/hicPlotDistVsCounts',
              'bin/hicPlotTADs', 'bin/hicSumMatrices', 'bin/hicExport', 'bin/hicInfo', 'bin/hicexplorer',
-<<<<<<< HEAD
-             'bin/hicQC', 'bin/hicCompareMatrices', 'bin/hicPCA', 'bin/hicChangeMatrixType'],
-=======
-             'bin/hicQC', 'bin/hicCompareMatrices', 'bin/hicPlotViewpoint'],
->>>>>>> 60c0b872
+             'bin/hicQC', 'bin/hicCompareMatrices', 'bin/hicPCA', 'bin/hicChangeMatrixType', 'bin/hicPlotViewpoint'],
     include_package_data=True,
     package_dir={'hicexplorer': 'hicexplorer'},
     package_data={'hicexplorer': ['qc_template.html']},
